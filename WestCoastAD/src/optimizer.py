"""
This file provides the definition of an optimizer class that can be used for optimizing multi and uni variate
scalar functions
"""

import numpy as np 

from WestCoastAD import differentiate

class Optimizer():
    """
    This is an optimizer class used for minimizing functions defined in terms of WestCoastAD variables.
    """

    def __init__(self, objective_function, variable_initialization, scalar=True):
        """
        constructor for the Optimizer class.
        INPUTS
        =======
        - objective_function: a python function that takes as input a single vector or one or more scalars and
                returns a 1D numpy array of functions if objective_function is a vector function or a single function
                if objective_function is a scalar function.
        - variable_initialization: a 1D numpy array of floats/ints containing initial values for the inputs to the 
                objective function
        - scalar: True if the inputs to objective_function are one or more scalars otherwise False; Default is True

        RETURNS
        ========
        None
        NOTES
        =====
        Pre:
         - objective_function must only use operations that are supported by WestCoastAD's Variable class
         - variable_values has the same length as the number of inputs to objective_fuctnion if objective_function takes 
                scalar inputs, or the length of the vector input to objective_function.
         - variable_values must be in the same order as the inputs to func

        EXAMPLES
        =========
        
        # multivariate function with scalars as input
        >>> import numpy as np
        >>> f = lambda x, y: x**2 + y**2
        >>> op = Optimizer(f, np.array([1, -1]))

        # multivariate function with a vector as input
        >>> import numpy as np
        >>> f = lambda x: x[0]**2 + x[1]**2
        >>> op = Optimizer(f, np.array([1, -1]), scalar=False)

        # univariate function with scalar as input
        >>> import numpy as np
        >>> f = lambda x: x**2
        >>> op = Optimizer(f, np.array([1]))
        
        """

        self.objective_function = objective_function
        self.scalar = scalar
        self.variable_initialization = variable_initialization

    def _print_updates(self, verbose_flag, index, value):
        """
        Private helper method to print out the iteration count and objective function value on all optimizer methods.

        INPUTS
        =======
        - verbose_flag: a boolean specifying whether updates about the optimization process will be printed
                to the console.
        - index: An int specifying the iteration count.
        - value: a float value, specifying the value of the objective function.

        RETURNS
        ========
        - None

        EXAMPLES
        =========

        # Print the value to stdout when verbose_flag is true
        >>> f = lambda x: x
        >>> op = Optimizer(f, np.array([1]))
        >>> op._print_updates(True, 1, 2)
        iteration: 1, objective function value: 2

        # Print nothing when verbose_flag is false
        >>> f = lambda x: x
        >>> op = Optimizer(f, np.array([1]))
        >>> op._print_updates(False, 1, 2)

        """
        if verbose_flag:
            print("iteration: {}, objective function value: {}".format(index, value))

    def _tolerance_check(self, tolerance, value):
        """
        Private helper method to check if the a given value is lesser than the tolerance threshold.

        INPUTS
        =======
        - tolerance: a float value, specifying the threshold against which we need to .
        - value: a float value, specifying the value of the objective function.

        RETURNS
        ========
        - True if the L2 norm of the given value is less than tolerance.

        EXAMPLES
        =========

        # Print the value to stdout when verbose_flag is true
        >>> f = lambda x: x
        >>> op = Optimizer(f, np.array([1]))
        >>> print(op._tolerance_check(0.01, 1))
        None

        # Print nothing when verbose_flag is false
        >>> f = lambda x: x
        >>> op = Optimizer(f, np.array([1]))
        >>> print(op._tolerance_check(1, .05))
        Variable update tolerance was reached. Terminating Search.
        True

        """
        if tolerance != None and np.linalg.norm(value) < tolerance:
            print("Variable update tolerance was reached. Terminating Search.")
            return True

    def gd_optimize(self, num_iterations=100, learning_rate=0.01, tolerance=None, verbose=False):
        """
        method that performs gradient descent optimization of the objective function
        INPUTS
        =======
        - num_iterations: an int specifying the maximum number of iterations of gradient descent; Default is 100
        - learning_rate: a float/int specifying the learning rate for gradient descent; Default is 0.01
        - tolerance: a float specifying the smallest tolerance for the updates to the variables. If the L2 norm
                of the update step is smaller than this value, gradient descent will terminate; Default is None 
                (no tolerance check is used) 
        - verbose: a boolean specifying whether updates about the optimization process will be printed
                to the console. Default is False
        RETURNS
        ========
        - val: the minimum value of the objective_function that was found (float)
        - cur_variable_values: the values for the inputs to objective_function that gave the
                minimum objective_value found. (1D array of floats with the same size as the number of
                inputs to the objective function)
        EXAMPLES
        =========

        # multivariate function with scalars as input
        >>> import numpy as np
        >>> f = lambda x, y: x**2 + y**2
        >>> op = Optimizer(f, np.array([1, -1]))
        >>> op.gd_optimize(num_iterations=1000, learning_rate=0.1)
        (3.026941164608489e-194, array([ 1.23023192e-97, -1.23023192e-97]))

        # multivariate function with a vector as input
        >>> import numpy as np
        >>> f = lambda x: x[0]**2 + x[1]**2
        >>> op = Optimizer(f, np.array([1, -1]), scalar=False)
        >>> op.gd_optimize(num_iterations=1000, learning_rate=0.1)
        (3.026941164608489e-194, array([ 1.23023192e-97, -1.23023192e-97]))

        # univariate function with scalar as input
        >>> import numpy as np
        >>> f = lambda x: x**2
        >>> op = Optimizer(f, np.array([1]))
        >>> op.gd_optimize(num_iterations=1000, learning_rate=0.1)
        (1.5134705823042444e-194, array([1.23023192e-97]))

        """

        cur_variable_values = self.variable_initialization
        val, der = differentiate(self.objective_function, cur_variable_values, self.scalar)
        
        for i in range(num_iterations):
            
            delta_var = learning_rate * der
            cur_variable_values = cur_variable_values - delta_var
            val, der = differentiate(self.objective_function, cur_variable_values, self.scalar)

            self._print_updates(verbose, i, val)

            if self._tolerance_check(tolerance, delta_var):
                break
<<<<<<< HEAD
        
        return val, cur_variable_values

    def adam_optimize(self, num_iterations=100, learning_rate=0.001, beta1=0.9, beta2=0.999, epsilon=1e-8, tolerance=None):
      """
      method that performs Adaptive Moment Estimation(adam) optimization of the objective function

      INPUTS
      =======
      Default parameters follow those provided in the original paper.
      - num_iterations: an int specifying the maximum number of iterations; Default is 100
      - learning_rate: a float/int specifying the learning rate for gradient descent; Default value follow those provided in the original paper.
      - beta1: Exponential decay hyperparameter for the first moment estimates. Default value follow those provided in the original paper.
      - beta2: Exponential decay hyperparameter for the second moment estimates. Default value follow those provided in the original paper.
      - epsilon: Hyperparameter preventing division by zero. Default value follow those provided in the original paper. Default value follow those provided in the original paper.
      - tolerance: a float specifying the smallest tolerance for the updates to the variables. If the L2 norm
              of the update step is smaller than this value, the adam_optimizer will terminate; Default is None 
              (no tolerance check is used) 
      - verbose: a boolean specifying whether updates about the optimization process will be printed
              to the console. Default is False

      RETURNS
      ========
      - objective_value: the minimum value of the objective_function that was found (float)
      - cur_variable_values: the values for the inputs to objective_function that gave the
              minimum objective_value found. (1D array of floats with the same size as the number of
              inputs to the objective function)

      EXAMPLES
      =========

      # multivariate function with scalars as input
      >>> import numpy as np
      >>> f = lambda x, y: x**3 + y**2
      >>> op = Optimizer(f, np.array([1, -1]))
      >>> op.adam_optimize(learning_rate=0.1, beta1=0.9, beta2=0.999, epsilon=1e-8)
      (2.0572135284779802e-09, array([ 2.02961265e-03, -5.87082105e-08]))

      # multivariate function with a vector as input
      >>> import numpy as np
      >>> f = lambda x: x[0]**2 + x[1]**2
      >>> op = Optimizer(f, np.array([1, -1]), scalar=False)
      >>> op.adam_optimize(learning_rate=0.1, beta1=0.9, beta2=0.999, epsilon=1e-8)
      (4.92307680691863e-15, array([ 5.87082105e-08, -5.87082105e-08]))

      # univariate function with scalar as input
      >>> import numpy as np
      >>> f = lambda x: x**2
      >>> op = Optimizer(f, np.array([1]))
      >>> op.adam_optimize(learning_rate=0.1, beta1=0.9, beta2=0.999, epsilon=1e-8)
      (2.461538403459315e-15, array([5.87082105e-08]))

      """
      cur_variable_values = self.variable_initialization
      v, s, v_corrected, s_corrected = 0,0,0,0
      for l in range(num_iterations):
        # Compute the gradient
        val, der = differentiate(self.objective_function, cur_variable_values, self.scalar)
        delta_var = learning_rate * der
        cur_variable_values = cur_variable_values - delta_var
        # Compute the moving average of the gradients.
        v = beta1 * v + (1 - beta1) * cur_variable_values
        # Compute bias-corrected first moment estimate.
        v_corrected = v / (1 - np.power(beta1, l+1))
        # Moving average of the squared gradients.
        s = beta2 * s + (1 - beta2) * np.power(cur_variable_values, 2)
        # Compute bias-corrected second raw moment estimate.
        s_corrected = s / (1 - np.power(beta2, l+1))
        # Update the derivatives.
        cur_variable_values = cur_variable_values - learning_rate * v_corrected / np.sqrt(s_corrected + epsilon)

        if tolerance!=None and np.linalg.norm(delta_var) < tolerance:
                print("Variable update tolerance was reached. Terminating Search at iteration {}.".format(l))
                return val, cur_variable_values
      return val, cur_variable_values
=======

        return val, cur_variable_values

    def momentum_optimize(self, num_iterations=100, learning_rate=0.01, beta=0.9, tolerance=None, verbose=False):
        """
        Method that performs momentum gradient descent optimization of the objective function. It does so by factoring a
        momentum term during learning, which is an exponential moving average of current and past gradients.

        INPUTS
        =======
        - num_iterations: an int specifying the maximum number of iterations of gradient descent; Default is 100
        - learning_rate: a float/int specifying the learning rate for gradient descent; Default is 0.01
        - beta: A float ranging between 0 and 1 specifying the sample weight for exponential average of weights; Default
                is 0.9
        - tolerance: a float specifying the smallest tolerance for the updates to the variables. If the L2 norm
                       of the update step is smaller than this value, gradient descent will terminate; Default is None
                       (no tolerance check is used)
        - verbose: a boolean specifying whether updates about the optimization process will be printed
                       to the console. Default is False

        RETURNS
        ========
        - objective_value: the minimum value of the objective_function that was found (float)
        - cur_variable_values: the values for the inputs to objective_function that gave the
                       minimum objective_value found. (1D array of floats with the same size as the number of
                       inputs to the objective function)


        EXAMPLES
        =========
        # Univariate objective function with scalar inputs.
        >>> import numpy as np
        >>> g = lambda x: x**4 - x
        >>> op = Optimizer(g, np.array([1]))
        >>> op.momentum_optimize(num_iterations=1000, learning_rate=0.01)
        (-0.4724703937105774, array([0.62996052]))

        # Multivariate objective function with scalar inputs.
        >>> import numpy as np
        >>> g = lambda x, y: x**3 + 2*y**2 + 12
        >>> op = Optimizer(g, np.array([0.5, 0.88]))
        >>> op.momentum_optimize(num_iterations=10000, learning_rate=0.01)
        (12.00002667493136, array([2.98791178e-02, 1.51990528e-23]))

        # Multivariate objective function with vector inputs.
        >>> import numpy as np
        >>> g = lambda x: x[0]**3 + 2*x[1]**2 + 12
        >>> op = Optimizer(g, np.array([0.5, 0.88]), scalar=False)
        >>> op.momentum_optimize(num_iterations=1000, learning_rate=0.01)
        (12.00002667493136, array([2.98791178e-02, 1.51990528e-23]))

        """
        if not 0 <= beta <= 1:
            raise ValueError("The value of beta (sample weight) should be between 0 and 1.")
        cur_variable_values = self.variable_initialization
        val, der = differentiate(self.objective_function, cur_variable_values, self.scalar)
        _current_momentum = 0

        for i in range(num_iterations):
            _current_momentum = (beta * _current_momentum) + ((1 - beta) * der)
            delta_var = learning_rate * _current_momentum
            cur_variable_values = cur_variable_values - delta_var
            val, der = differentiate(self.objective_function, cur_variable_values, self.scalar)

            self._print_updates(verbose, i, val)

            if self._tolerance_check(tolerance, delta_var):
                break

        return val, cur_variable_values

    def adagrad_optimize(self, num_iterations=10000, learning_rate=0.01, fuzz_factor=0.0000001, tolerance=None, verbose=False):
        """
        Method that performs adaptive gradient descent optimization of the objective function.Adagrad adjusts the learning rate         alpha by dividing it by the square root of the cumulative sum of current and past squared gradients.

        INPUTS
        =======
        - num_iterations: an int specifying the maximum number of iterations of gradient descent; Default is 100
        - learning_rate: a float/int specifying the learning rate for gradient descent; Default is 0.01
        - fuzz_factor: A float to prevent division by zero during optimization; Default is 0.00000001
        - tolerance: a float specifying the smallest tolerance for the updates to the variables. If the L2 norm
                       of the update step is smaller than this value, gradient descent will terminate; Default is None
                       (no tolerance check is used)
        - verbose: a boolean specifying whether updates about the optimization process will be printed
                       to the console. Default is False

        RETURNS
        ========
        - objective_value: the minimum value of the objective_function that was found (float)
        - cur_variable_values: the values for the inputs to objective_function that gave the
                       minimum objective_value found. (1D array of floats with the same size as the number of
                       inputs to the objective function)


        EXAMPLES
        =========
        # Univariate objective function with scalar inputs.
        >>> import numpy as np
        >>> g = lambda x: x**4 - x
        >>> op = Optimizer(g, np.array([1]))
        >>> op.adagrad_optimize(num_iterations=1000, learning_rate=0.01)
        (-0.4705616040471904, array([0.65786042]))

        # Multivariate objective function with scalar inputs.
        >>> import numpy as np
        >>> g = lambda x, y: x**2 + y**2 + 12
        >>> op = Optimizer(g, np.array([0.5, 0.88]))
        >>> op.adagrad_optimize(num_iterations=10000, learning_rate=0.01)
        (12.000013226920059, array([8.13318093e-08, 3.63688329e-03]))

        # Multivariate objective function with vector inputs.
        >>> import numpy as np
        >>> g = lambda x: x[0]**2 + 2*x[1]**2 + 12
        >>> op = Optimizer(g, np.array([0.5, 0.88]), scalar=False)
        >>> op.adagrad_optimize(num_iterations=10000, learning_rate=0.01)
        (12.000026453839908, array([8.13318093e-08, 3.63688327e-03]))

        """
        cur_variable_values = self.variable_initialization
        val, der = differentiate(self.objective_function, cur_variable_values, self.scalar)
        _cumsum_gradient = 0

        for i in range(num_iterations):
            _cumsum_gradient = _cumsum_gradient + (der**2)
            delta_var = (learning_rate * der) / np.sqrt(_cumsum_gradient + fuzz_factor)
            cur_variable_values = cur_variable_values - delta_var
            val, der = differentiate(self.objective_function, cur_variable_values, self.scalar)

            self._print_updates(verbose, i, val)

            if self._tolerance_check(tolerance, delta_var):
                break

        return val, cur_variable_values

    def rmsprop_optimize(self, num_iterations=10000, learning_rate=0.001, fuzz_factor=0.0000001, beta=0.9, tolerance=None, verbose=False):
        """
        Method that performs RMSProp gradient descent optimization of the objective function.
        This is an enhancement to Adagrad and adjusts the learning rate alpha by dividing it by the
        exponential moving averages of gradients.

        INPUTS
        =======
        - num_iterations: an int specifying the maximum number of iterations of gradient descent; Default is 100
        - learning_rate: a float/int specifying the learning rate for gradient descent; Default is 0.001
        - fuzz_factor: A float to prevent division by zero during optimization; Default is 0.0000001
        - beta: A float ranging between 0 and 1 specifying the sample weight for exponential average of weights; Default
                is 0.9
        - tolerance: a float specifying the smallest tolerance for the updates to the variables. If the L2 norm
                       of the update step is smaller than this value, gradient descent will terminate; Default is None
                       (no tolerance check is used)
        - verbose: a boolean specifying whether updates about the optimization process will be printed
                       to the console. Default is False

        RETURNS
        ========
        - objective_value: the minimum value of the objective_function that was found (float)
        - cur_variable_values: the values for the inputs to objective_function that gave the
                       minimum objective_value found. (1D array of floats with the same size as the number of
                       inputs to the objective function)


        EXAMPLES
        =========
        # Univariate objective function with scalar inputs.
        >>> import numpy as np
        >>> g = lambda x: x**4 - x
        >>> op = Optimizer(g, np.array([1]))
        >>> op.rmsprop_optimize(num_iterations=1000, learning_rate=0.01)
        (-0.47214233786026005, array([0.61814907]))

        # Multivariate objective function with scalar inputs.
        >>> import numpy as np
        >>> g = lambda x, y: x**2 + y**2 + 12
        >>> op = Optimizer(g, np.array([0.5, 0.88]))
        >>> op.rmsprop_optimize(num_iterations=10000, learning_rate=0.01)
        (12.000499499999068, array([-0.01580348, -0.01580348]))

        # Multivariate objective function with vector inputs.
        >>> import numpy as np
        >>> g = lambda x: x[0]**2 + 2*x[1]**2 + 12
        >>> op = Optimizer(g, np.array([0.5, 0.88]), scalar=False)
        >>> op.rmsprop_optimize(num_iterations=10000, learning_rate=0.01)
        (12.000746582986158, array([-0.01580348, -0.01576123]))

        """
        if not 0 <= beta <= 1:
            raise ValueError("The value of beta (sample weight) should be between 0 and 1.")
        cur_variable_values = self.variable_initialization
        val, der = differentiate(self.objective_function, cur_variable_values, self.scalar)
        _exp_average_gradient = 0

        for i in range(num_iterations):
            _exp_average_gradient = (beta * _exp_average_gradient) + ((1 - beta) * der**2)
            delta_var = (learning_rate * der) / np.sqrt(_exp_average_gradient + fuzz_factor)
            cur_variable_values = cur_variable_values - delta_var
            val, der = differentiate(self.objective_function, cur_variable_values, self.scalar)

            self._print_updates(verbose, i, val)

            if self._tolerance_check(tolerance, delta_var):
                break

        return val, cur_variable_values
>>>>>>> 8d35b2a5
<|MERGE_RESOLUTION|>--- conflicted
+++ resolved
@@ -23,7 +23,6 @@
         - variable_initialization: a 1D numpy array of floats/ints containing initial values for the inputs to the 
                 objective function
         - scalar: True if the inputs to objective_function are one or more scalars otherwise False; Default is True
-
         RETURNS
         ========
         None
@@ -34,7 +33,6 @@
          - variable_values has the same length as the number of inputs to objective_fuctnion if objective_function takes 
                 scalar inputs, or the length of the vector input to objective_function.
          - variable_values must be in the same order as the inputs to func
-
         EXAMPLES
         =========
         
@@ -42,12 +40,10 @@
         >>> import numpy as np
         >>> f = lambda x, y: x**2 + y**2
         >>> op = Optimizer(f, np.array([1, -1]))
-
         # multivariate function with a vector as input
         >>> import numpy as np
         >>> f = lambda x: x[0]**2 + x[1]**2
         >>> op = Optimizer(f, np.array([1, -1]), scalar=False)
-
         # univariate function with scalar as input
         >>> import numpy as np
         >>> f = lambda x: x**2
@@ -62,32 +58,26 @@
     def _print_updates(self, verbose_flag, index, value):
         """
         Private helper method to print out the iteration count and objective function value on all optimizer methods.
-
         INPUTS
         =======
         - verbose_flag: a boolean specifying whether updates about the optimization process will be printed
                 to the console.
         - index: An int specifying the iteration count.
         - value: a float value, specifying the value of the objective function.
-
         RETURNS
         ========
         - None
-
-        EXAMPLES
-        =========
-
+        EXAMPLES
+        =========
         # Print the value to stdout when verbose_flag is true
         >>> f = lambda x: x
         >>> op = Optimizer(f, np.array([1]))
         >>> op._print_updates(True, 1, 2)
         iteration: 1, objective function value: 2
-
         # Print nothing when verbose_flag is false
         >>> f = lambda x: x
         >>> op = Optimizer(f, np.array([1]))
         >>> op._print_updates(False, 1, 2)
-
         """
         if verbose_flag:
             print("iteration: {}, objective function value: {}".format(index, value))
@@ -95,32 +85,26 @@
     def _tolerance_check(self, tolerance, value):
         """
         Private helper method to check if the a given value is lesser than the tolerance threshold.
-
         INPUTS
         =======
         - tolerance: a float value, specifying the threshold against which we need to .
         - value: a float value, specifying the value of the objective function.
-
         RETURNS
         ========
         - True if the L2 norm of the given value is less than tolerance.
-
-        EXAMPLES
-        =========
-
+        EXAMPLES
+        =========
         # Print the value to stdout when verbose_flag is true
         >>> f = lambda x: x
         >>> op = Optimizer(f, np.array([1]))
         >>> print(op._tolerance_check(0.01, 1))
         None
-
         # Print nothing when verbose_flag is false
         >>> f = lambda x: x
         >>> op = Optimizer(f, np.array([1]))
         >>> print(op._tolerance_check(1, .05))
         Variable update tolerance was reached. Terminating Search.
         True
-
         """
         if tolerance != None and np.linalg.norm(value) < tolerance:
             print("Variable update tolerance was reached. Terminating Search.")
@@ -146,28 +130,24 @@
                 inputs to the objective function)
         EXAMPLES
         =========
-
         # multivariate function with scalars as input
         >>> import numpy as np
         >>> f = lambda x, y: x**2 + y**2
         >>> op = Optimizer(f, np.array([1, -1]))
         >>> op.gd_optimize(num_iterations=1000, learning_rate=0.1)
         (3.026941164608489e-194, array([ 1.23023192e-97, -1.23023192e-97]))
-
         # multivariate function with a vector as input
         >>> import numpy as np
         >>> f = lambda x: x[0]**2 + x[1]**2
         >>> op = Optimizer(f, np.array([1, -1]), scalar=False)
         >>> op.gd_optimize(num_iterations=1000, learning_rate=0.1)
         (3.026941164608489e-194, array([ 1.23023192e-97, -1.23023192e-97]))
-
         # univariate function with scalar as input
         >>> import numpy as np
         >>> f = lambda x: x**2
         >>> op = Optimizer(f, np.array([1]))
         >>> op.gd_optimize(num_iterations=1000, learning_rate=0.1)
         (1.5134705823042444e-194, array([1.23023192e-97]))
-
         """
 
         cur_variable_values = self.variable_initialization
@@ -183,11 +163,191 @@
 
             if self._tolerance_check(tolerance, delta_var):
                 break
-<<<<<<< HEAD
-        
+
         return val, cur_variable_values
 
-    def adam_optimize(self, num_iterations=100, learning_rate=0.001, beta1=0.9, beta2=0.999, epsilon=1e-8, tolerance=None):
+    def momentum_optimize(self, num_iterations=100, learning_rate=0.01, beta=0.9, tolerance=None, verbose=False):
+        """
+        Method that performs momentum gradient descent optimization of the objective function. It does so by factoring a
+        momentum term during learning, which is an exponential moving average of current and past gradients.
+        INPUTS
+        =======
+        - num_iterations: an int specifying the maximum number of iterations of gradient descent; Default is 100
+        - learning_rate: a float/int specifying the learning rate for gradient descent; Default is 0.01
+        - beta: A float ranging between 0 and 1 specifying the sample weight for exponential average of weights; Default
+                is 0.9
+        - tolerance: a float specifying the smallest tolerance for the updates to the variables. If the L2 norm
+                       of the update step is smaller than this value, gradient descent will terminate; Default is None
+                       (no tolerance check is used)
+        - verbose: a boolean specifying whether updates about the optimization process will be printed
+                       to the console. Default is False
+        RETURNS
+        ========
+        - objective_value: the minimum value of the objective_function that was found (float)
+        - cur_variable_values: the values for the inputs to objective_function that gave the
+                       minimum objective_value found. (1D array of floats with the same size as the number of
+                       inputs to the objective function)
+        EXAMPLES
+        =========
+        # Univariate objective function with scalar inputs.
+        >>> import numpy as np
+        >>> g = lambda x: x**4 - x
+        >>> op = Optimizer(g, np.array([1]))
+        >>> op.momentum_optimize(num_iterations=1000, learning_rate=0.01)
+        (-0.4724703937105774, array([0.62996052]))
+        # Multivariate objective function with scalar inputs.
+        >>> import numpy as np
+        >>> g = lambda x, y: x**3 + 2*y**2 + 12
+        >>> op = Optimizer(g, np.array([0.5, 0.88]))
+        >>> op.momentum_optimize(num_iterations=10000, learning_rate=0.01)
+        (12.00002667493136, array([2.98791178e-02, 1.51990528e-23]))
+        # Multivariate objective function with vector inputs.
+        >>> import numpy as np
+        >>> g = lambda x: x[0]**3 + 2*x[1]**2 + 12
+        >>> op = Optimizer(g, np.array([0.5, 0.88]), scalar=False)
+        >>> op.momentum_optimize(num_iterations=1000, learning_rate=0.01)
+        (12.00002667493136, array([2.98791178e-02, 1.51990528e-23]))
+        """
+        if not 0 <= beta <= 1:
+            raise ValueError("The value of beta (sample weight) should be between 0 and 1.")
+        cur_variable_values = self.variable_initialization
+        val, der = differentiate(self.objective_function, cur_variable_values, self.scalar)
+        _current_momentum = 0
+
+        for i in range(num_iterations):
+            _current_momentum = (beta * _current_momentum) + ((1 - beta) * der)
+            delta_var = learning_rate * _current_momentum
+            cur_variable_values = cur_variable_values - delta_var
+            val, der = differentiate(self.objective_function, cur_variable_values, self.scalar)
+
+            self._print_updates(verbose, i, val)
+
+            if self._tolerance_check(tolerance, delta_var):
+                break
+
+        return val, cur_variable_values
+
+    def adagrad_optimize(self, num_iterations=10000, learning_rate=0.01, fuzz_factor=0.0000001, tolerance=None, verbose=False):
+        """
+        Method that performs adaptive gradient descent optimization of the objective function.Adagrad adjusts the learning rate         alpha by dividing it by the square root of the cumulative sum of current and past squared gradients.
+        INPUTS
+        =======
+        - num_iterations: an int specifying the maximum number of iterations of gradient descent; Default is 100
+        - learning_rate: a float/int specifying the learning rate for gradient descent; Default is 0.01
+        - fuzz_factor: A float to prevent division by zero during optimization; Default is 0.00000001
+        - tolerance: a float specifying the smallest tolerance for the updates to the variables. If the L2 norm
+                       of the update step is smaller than this value, gradient descent will terminate; Default is None
+                       (no tolerance check is used)
+        - verbose: a boolean specifying whether updates about the optimization process will be printed
+                       to the console. Default is False
+        RETURNS
+        ========
+        - objective_value: the minimum value of the objective_function that was found (float)
+        - cur_variable_values: the values for the inputs to objective_function that gave the
+                       minimum objective_value found. (1D array of floats with the same size as the number of
+                       inputs to the objective function)
+        EXAMPLES
+        =========
+        # Univariate objective function with scalar inputs.
+        >>> import numpy as np
+        >>> g = lambda x: x**4 - x
+        >>> op = Optimizer(g, np.array([1]))
+        >>> op.adagrad_optimize(num_iterations=1000, learning_rate=0.01)
+        (-0.4705616040471904, array([0.65786042]))
+        # Multivariate objective function with scalar inputs.
+        >>> import numpy as np
+        >>> g = lambda x, y: x**2 + y**2 + 12
+        >>> op = Optimizer(g, np.array([0.5, 0.88]))
+        >>> op.adagrad_optimize(num_iterations=10000, learning_rate=0.01)
+        (12.000013226920059, array([8.13318093e-08, 3.63688329e-03]))
+        # Multivariate objective function with vector inputs.
+        >>> import numpy as np
+        >>> g = lambda x: x[0]**2 + 2*x[1]**2 + 12
+        >>> op = Optimizer(g, np.array([0.5, 0.88]), scalar=False)
+        >>> op.adagrad_optimize(num_iterations=10000, learning_rate=0.01)
+        (12.000026453839908, array([8.13318093e-08, 3.63688327e-03]))
+        """
+        cur_variable_values = self.variable_initialization
+        val, der = differentiate(self.objective_function, cur_variable_values, self.scalar)
+        _cumsum_gradient = 0
+
+        for i in range(num_iterations):
+            _cumsum_gradient = _cumsum_gradient + (der**2)
+            delta_var = (learning_rate * der) / np.sqrt(_cumsum_gradient + fuzz_factor)
+            cur_variable_values = cur_variable_values - delta_var
+            val, der = differentiate(self.objective_function, cur_variable_values, self.scalar)
+
+            self._print_updates(verbose, i, val)
+
+            if self._tolerance_check(tolerance, delta_var):
+                break
+
+        return val, cur_variable_values
+
+    def rmsprop_optimize(self, num_iterations=10000, learning_rate=0.001, fuzz_factor=0.0000001, beta=0.9, tolerance=None, verbose=False):
+        """
+        Method that performs RMSProp gradient descent optimization of the objective function.
+        This is an enhancement to Adagrad and adjusts the learning rate alpha by dividing it by the
+        exponential moving averages of gradients.
+        INPUTS
+        =======
+        - num_iterations: an int specifying the maximum number of iterations of gradient descent; Default is 100
+        - learning_rate: a float/int specifying the learning rate for gradient descent; Default is 0.001
+        - fuzz_factor: A float to prevent division by zero during optimization; Default is 0.0000001
+        - beta: A float ranging between 0 and 1 specifying the sample weight for exponential average of weights; Default
+                is 0.9
+        - tolerance: a float specifying the smallest tolerance for the updates to the variables. If the L2 norm
+                       of the update step is smaller than this value, gradient descent will terminate; Default is None
+                       (no tolerance check is used)
+        - verbose: a boolean specifying whether updates about the optimization process will be printed
+                       to the console. Default is False
+        RETURNS
+        ========
+        - objective_value: the minimum value of the objective_function that was found (float)
+        - cur_variable_values: the values for the inputs to objective_function that gave the
+                       minimum objective_value found. (1D array of floats with the same size as the number of
+                       inputs to the objective function)
+        EXAMPLES
+        =========
+        # Univariate objective function with scalar inputs.
+        >>> import numpy as np
+        >>> g = lambda x: x**4 - x
+        >>> op = Optimizer(g, np.array([1]))
+        >>> op.rmsprop_optimize(num_iterations=1000, learning_rate=0.01)
+        (-0.47214233786026005, array([0.61814907]))
+        # Multivariate objective function with scalar inputs.
+        >>> import numpy as np
+        >>> g = lambda x, y: x**2 + y**2 + 12
+        >>> op = Optimizer(g, np.array([0.5, 0.88]))
+        >>> op.rmsprop_optimize(num_iterations=10000, learning_rate=0.01)
+        (12.000499499999068, array([-0.01580348, -0.01580348]))
+        # Multivariate objective function with vector inputs.
+        >>> import numpy as np
+        >>> g = lambda x: x[0]**2 + 2*x[1]**2 + 12
+        >>> op = Optimizer(g, np.array([0.5, 0.88]), scalar=False)
+        >>> op.rmsprop_optimize(num_iterations=10000, learning_rate=0.01)
+        (12.000746582986158, array([-0.01580348, -0.01576123]))
+        """
+        if not 0 <= beta <= 1:
+            raise ValueError("The value of beta (sample weight) should be between 0 and 1.")
+        cur_variable_values = self.variable_initialization
+        val, der = differentiate(self.objective_function, cur_variable_values, self.scalar)
+        _exp_average_gradient = 0
+
+        for i in range(num_iterations):
+            _exp_average_gradient = (beta * _exp_average_gradient) + ((1 - beta) * der**2)
+            delta_var = (learning_rate * der) / np.sqrt(_exp_average_gradient + fuzz_factor)
+            cur_variable_values = cur_variable_values - delta_var
+            val, der = differentiate(self.objective_function, cur_variable_values, self.scalar)
+
+            self._print_updates(verbose, i, val)
+
+            if self._tolerance_check(tolerance, delta_var):
+                break
+
+        return val, cur_variable_values
+
+    def adam_optimize(self, num_iterations=100, learning_rate=0.001, beta1=0.9, beta2=0.999, epsilon=1e-8, tolerance=None, verbose=False):
       """
       method that performs Adaptive Moment Estimation(adam) optimization of the objective function
 
@@ -237,6 +397,8 @@
       (2.461538403459315e-15, array([5.87082105e-08]))
 
       """
+      if not 0 <= beta1 <= 1 or not 0 <= beta2 <= 1:
+        raise ValueError("The value of beta (sample weight) should be between 0 and 1.")
       cur_variable_values = self.variable_initialization
       v, s, v_corrected, s_corrected = 0,0,0,0
       for l in range(num_iterations):
@@ -253,215 +415,10 @@
         # Compute bias-corrected second raw moment estimate.
         s_corrected = s / (1 - np.power(beta2, l+1))
         # Update the derivatives.
-        cur_variable_values = cur_variable_values - learning_rate * v_corrected / np.sqrt(s_corrected + epsilon)
-
-        if tolerance!=None and np.linalg.norm(delta_var) < tolerance:
-                print("Variable update tolerance was reached. Terminating Search at iteration {}.".format(l))
-                return val, cur_variable_values
-      return val, cur_variable_values
-=======
-
-        return val, cur_variable_values
-
-    def momentum_optimize(self, num_iterations=100, learning_rate=0.01, beta=0.9, tolerance=None, verbose=False):
-        """
-        Method that performs momentum gradient descent optimization of the objective function. It does so by factoring a
-        momentum term during learning, which is an exponential moving average of current and past gradients.
-
-        INPUTS
-        =======
-        - num_iterations: an int specifying the maximum number of iterations of gradient descent; Default is 100
-        - learning_rate: a float/int specifying the learning rate for gradient descent; Default is 0.01
-        - beta: A float ranging between 0 and 1 specifying the sample weight for exponential average of weights; Default
-                is 0.9
-        - tolerance: a float specifying the smallest tolerance for the updates to the variables. If the L2 norm
-                       of the update step is smaller than this value, gradient descent will terminate; Default is None
-                       (no tolerance check is used)
-        - verbose: a boolean specifying whether updates about the optimization process will be printed
-                       to the console. Default is False
-
-        RETURNS
-        ========
-        - objective_value: the minimum value of the objective_function that was found (float)
-        - cur_variable_values: the values for the inputs to objective_function that gave the
-                       minimum objective_value found. (1D array of floats with the same size as the number of
-                       inputs to the objective function)
-
-
-        EXAMPLES
-        =========
-        # Univariate objective function with scalar inputs.
-        >>> import numpy as np
-        >>> g = lambda x: x**4 - x
-        >>> op = Optimizer(g, np.array([1]))
-        >>> op.momentum_optimize(num_iterations=1000, learning_rate=0.01)
-        (-0.4724703937105774, array([0.62996052]))
-
-        # Multivariate objective function with scalar inputs.
-        >>> import numpy as np
-        >>> g = lambda x, y: x**3 + 2*y**2 + 12
-        >>> op = Optimizer(g, np.array([0.5, 0.88]))
-        >>> op.momentum_optimize(num_iterations=10000, learning_rate=0.01)
-        (12.00002667493136, array([2.98791178e-02, 1.51990528e-23]))
-
-        # Multivariate objective function with vector inputs.
-        >>> import numpy as np
-        >>> g = lambda x: x[0]**3 + 2*x[1]**2 + 12
-        >>> op = Optimizer(g, np.array([0.5, 0.88]), scalar=False)
-        >>> op.momentum_optimize(num_iterations=1000, learning_rate=0.01)
-        (12.00002667493136, array([2.98791178e-02, 1.51990528e-23]))
-
-        """
-        if not 0 <= beta <= 1:
-            raise ValueError("The value of beta (sample weight) should be between 0 and 1.")
-        cur_variable_values = self.variable_initialization
-        val, der = differentiate(self.objective_function, cur_variable_values, self.scalar)
-        _current_momentum = 0
-
-        for i in range(num_iterations):
-            _current_momentum = (beta * _current_momentum) + ((1 - beta) * der)
-            delta_var = learning_rate * _current_momentum
-            cur_variable_values = cur_variable_values - delta_var
-            val, der = differentiate(self.objective_function, cur_variable_values, self.scalar)
-
-            self._print_updates(verbose, i, val)
-
-            if self._tolerance_check(tolerance, delta_var):
-                break
-
-        return val, cur_variable_values
-
-    def adagrad_optimize(self, num_iterations=10000, learning_rate=0.01, fuzz_factor=0.0000001, tolerance=None, verbose=False):
-        """
-        Method that performs adaptive gradient descent optimization of the objective function.Adagrad adjusts the learning rate         alpha by dividing it by the square root of the cumulative sum of current and past squared gradients.
-
-        INPUTS
-        =======
-        - num_iterations: an int specifying the maximum number of iterations of gradient descent; Default is 100
-        - learning_rate: a float/int specifying the learning rate for gradient descent; Default is 0.01
-        - fuzz_factor: A float to prevent division by zero during optimization; Default is 0.00000001
-        - tolerance: a float specifying the smallest tolerance for the updates to the variables. If the L2 norm
-                       of the update step is smaller than this value, gradient descent will terminate; Default is None
-                       (no tolerance check is used)
-        - verbose: a boolean specifying whether updates about the optimization process will be printed
-                       to the console. Default is False
-
-        RETURNS
-        ========
-        - objective_value: the minimum value of the objective_function that was found (float)
-        - cur_variable_values: the values for the inputs to objective_function that gave the
-                       minimum objective_value found. (1D array of floats with the same size as the number of
-                       inputs to the objective function)
-
-
-        EXAMPLES
-        =========
-        # Univariate objective function with scalar inputs.
-        >>> import numpy as np
-        >>> g = lambda x: x**4 - x
-        >>> op = Optimizer(g, np.array([1]))
-        >>> op.adagrad_optimize(num_iterations=1000, learning_rate=0.01)
-        (-0.4705616040471904, array([0.65786042]))
-
-        # Multivariate objective function with scalar inputs.
-        >>> import numpy as np
-        >>> g = lambda x, y: x**2 + y**2 + 12
-        >>> op = Optimizer(g, np.array([0.5, 0.88]))
-        >>> op.adagrad_optimize(num_iterations=10000, learning_rate=0.01)
-        (12.000013226920059, array([8.13318093e-08, 3.63688329e-03]))
-
-        # Multivariate objective function with vector inputs.
-        >>> import numpy as np
-        >>> g = lambda x: x[0]**2 + 2*x[1]**2 + 12
-        >>> op = Optimizer(g, np.array([0.5, 0.88]), scalar=False)
-        >>> op.adagrad_optimize(num_iterations=10000, learning_rate=0.01)
-        (12.000026453839908, array([8.13318093e-08, 3.63688327e-03]))
-
-        """
-        cur_variable_values = self.variable_initialization
-        val, der = differentiate(self.objective_function, cur_variable_values, self.scalar)
-        _cumsum_gradient = 0
-
-        for i in range(num_iterations):
-            _cumsum_gradient = _cumsum_gradient + (der**2)
-            delta_var = (learning_rate * der) / np.sqrt(_cumsum_gradient + fuzz_factor)
-            cur_variable_values = cur_variable_values - delta_var
-            val, der = differentiate(self.objective_function, cur_variable_values, self.scalar)
-
-            self._print_updates(verbose, i, val)
-
-            if self._tolerance_check(tolerance, delta_var):
-                break
-
-        return val, cur_variable_values
-
-    def rmsprop_optimize(self, num_iterations=10000, learning_rate=0.001, fuzz_factor=0.0000001, beta=0.9, tolerance=None, verbose=False):
-        """
-        Method that performs RMSProp gradient descent optimization of the objective function.
-        This is an enhancement to Adagrad and adjusts the learning rate alpha by dividing it by the
-        exponential moving averages of gradients.
-
-        INPUTS
-        =======
-        - num_iterations: an int specifying the maximum number of iterations of gradient descent; Default is 100
-        - learning_rate: a float/int specifying the learning rate for gradient descent; Default is 0.001
-        - fuzz_factor: A float to prevent division by zero during optimization; Default is 0.0000001
-        - beta: A float ranging between 0 and 1 specifying the sample weight for exponential average of weights; Default
-                is 0.9
-        - tolerance: a float specifying the smallest tolerance for the updates to the variables. If the L2 norm
-                       of the update step is smaller than this value, gradient descent will terminate; Default is None
-                       (no tolerance check is used)
-        - verbose: a boolean specifying whether updates about the optimization process will be printed
-                       to the console. Default is False
-
-        RETURNS
-        ========
-        - objective_value: the minimum value of the objective_function that was found (float)
-        - cur_variable_values: the values for the inputs to objective_function that gave the
-                       minimum objective_value found. (1D array of floats with the same size as the number of
-                       inputs to the objective function)
-
-
-        EXAMPLES
-        =========
-        # Univariate objective function with scalar inputs.
-        >>> import numpy as np
-        >>> g = lambda x: x**4 - x
-        >>> op = Optimizer(g, np.array([1]))
-        >>> op.rmsprop_optimize(num_iterations=1000, learning_rate=0.01)
-        (-0.47214233786026005, array([0.61814907]))
-
-        # Multivariate objective function with scalar inputs.
-        >>> import numpy as np
-        >>> g = lambda x, y: x**2 + y**2 + 12
-        >>> op = Optimizer(g, np.array([0.5, 0.88]))
-        >>> op.rmsprop_optimize(num_iterations=10000, learning_rate=0.01)
-        (12.000499499999068, array([-0.01580348, -0.01580348]))
-
-        # Multivariate objective function with vector inputs.
-        >>> import numpy as np
-        >>> g = lambda x: x[0]**2 + 2*x[1]**2 + 12
-        >>> op = Optimizer(g, np.array([0.5, 0.88]), scalar=False)
-        >>> op.rmsprop_optimize(num_iterations=10000, learning_rate=0.01)
-        (12.000746582986158, array([-0.01580348, -0.01576123]))
-
-        """
-        if not 0 <= beta <= 1:
-            raise ValueError("The value of beta (sample weight) should be between 0 and 1.")
-        cur_variable_values = self.variable_initialization
-        val, der = differentiate(self.objective_function, cur_variable_values, self.scalar)
-        _exp_average_gradient = 0
-
-        for i in range(num_iterations):
-            _exp_average_gradient = (beta * _exp_average_gradient) + ((1 - beta) * der**2)
-            delta_var = (learning_rate * der) / np.sqrt(_exp_average_gradient + fuzz_factor)
-            cur_variable_values = cur_variable_values - delta_var
-            val, der = differentiate(self.objective_function, cur_variable_values, self.scalar)
-
-            self._print_updates(verbose, i, val)
-
-            if self._tolerance_check(tolerance, delta_var):
-                break
-
-        return val, cur_variable_values
->>>>>>> 8d35b2a5
+        cur_variable_values = cur_variable_values - learning_rate * v_corrected / (np.sqrt(s_corrected) + epsilon)
+
+        self._print_updates(verbose, l, val)
+
+        if self._tolerance_check(tolerance, delta_var):
+            break
+      return val, cur_variable_values