--- conflicted
+++ resolved
@@ -22,28 +22,19 @@
                 if objective_function is a scalar function.
         - variable_initialization: a 1D numpy array of floats/ints containing initial values for the inputs to the 
                 objective function
-<<<<<<< HEAD
-=======
         - scalar: True if the inputs to objective_function are one or more scalars otherwise False; Default is True
 
->>>>>>> a96e05db
         RETURNS
         ========
         None
         NOTES
         =====
         Pre:
-<<<<<<< HEAD
-         - the number of values in variable_initialization must equal num_variables otherwise an AssertionError will be thrown
-         - the initialization values must be given in the same order as the objective_function inputs
-         - the number of inputs to objective function must equal num_variables
-=======
          - objective_function must only use operations that are supported by WestCoastAD's Variable class
          - variable_values has the same length as the number of inputs to objective_fuctnion if objective_function takes 
                 scalar inputs, or the length of the vector input to objective_function.
          - variable_values must be in the same order as the inputs to func
 
->>>>>>> a96e05db
         EXAMPLES
         =========
         
@@ -95,9 +86,6 @@
         >>> f = lambda x, y: x**2 + y**2
         >>> op = Optimizer(f, np.array([1, -1]))
         >>> op.gd_optimize(num_iterations=1000, learning_rate=0.1)
-<<<<<<< HEAD
-        (4.7295955697007643e-194, array([ 1.23023192e-97, -1.23023192e-97]))
-=======
         (3.026941164608489e-194, array([ 1.23023192e-97, -1.23023192e-97]))
 
         # multivariate function with a vector as input
@@ -114,7 +102,6 @@
         >>> op.gd_optimize(num_iterations=1000, learning_rate=0.1)
         (1.5134705823042444e-194, array([1.23023192e-97]))
 
->>>>>>> a96e05db
         """
 
         cur_variable_values = self.variable_initialization
@@ -133,10 +120,9 @@
                 print("Variable update tolerance was reached. Terminating Search.")
                 break
         
-<<<<<<< HEAD
-        return objective.value, cur_variable_values
+        return val, cur_variable_values
 
-    def adam_optimizer(self, num_iterations=100, learning_rate=0.001, beta1=0.9, beta2=0.999, epsilon=1e-8, tolerance=None, verbose=False):
+def adam_optimizer(self, num_iterations=100, learning_rate=0.001, beta1=0.9, beta2=0.999, epsilon=1e-8, tolerance=None, verbose=False):
         """
         method that performs Adaptive Moment Estimation(adam) optimization of the objective function
 
@@ -175,8 +161,8 @@
         v, s, v_corrected, s_corrected = 0,0,0,0
         for l in range(num_iterations):
             # Compute the gradient
-            objective = self.objective_function(*self._array_to_variable_class(cur_variable_values))
-            delta_var = learning_rate * objective.derivative
+            val, der = differentiate(self.objective_function, cur_variable_values, self.scalar)
+            delta_var = learning_rate * der
             cur_variable_values = cur_variable_values - delta_var
             # Compute the moving average of the gradients.
             v = beta1 * v + (1 - beta1) * cur_variable_values
@@ -190,11 +176,17 @@
             cur_variable_values = cur_variable_values - learning_rate * v_corrected / np.sqrt(s_corrected + epsilon)
             
             if verbose:
-                print("iteration: {}, objective function value: {}".format(l, objective.value))
+                print("iteration: {}, objective function value: {}".format(l, val))
             if tolerance!=None and np.linalg.norm(delta_var) < tolerance:
                 print("Variable update tolerance was reached. Terminating Search at iteration {}.".format(l))
-                return objective.value, cur_variable_values
-        return objective.value, cur_variable_values
-=======
+                return val, cur_variable_values
         return val, cur_variable_values
->>>>>>> a96e05db
+
+def objective_func(x, y):
+        return x*y + np.exp(x*y)
+
+var_init = np.array([2, 2])
+optimizer = Optimizer(objective_func, 2, var_init)
+min_value, var_value = optimizer.adam_optimizer(learning_rate=0.01, beta1=0.9, beta2=0.999, epsilon=1e-8, num_iterations=1000, verbose=False, tolerance=1.0e-08)
+print(min_value)
+print(var_value)