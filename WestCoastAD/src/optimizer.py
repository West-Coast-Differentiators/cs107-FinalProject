--- conflicted
+++ resolved
@@ -173,11 +173,6 @@
         >>> op = Optimizer(f, np.array([1]))
         >>> op.gd_optimize(num_iterations=1000, learning_rate=0.1)
         (1.5134705823042444e-194, array([1.23023192e-97]))
-<<<<<<< HEAD
-        
-=======
-
->>>>>>> 6a533fc2
         """
 
         cur_variable_values = self.variable_initialization
