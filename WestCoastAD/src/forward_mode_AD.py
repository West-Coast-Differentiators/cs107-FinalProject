--- conflicted
+++ resolved
@@ -164,20 +164,7 @@
             return Variable(self.value * other.value, self.value * other.derivative + other.value * self.derivative)
     
     def __rmul__(self, other):
-<<<<<<< HEAD
         return self.__mul__(other)
-    
-    # def __sub__(self, other):
-        # try:
-        #     val = self.value - other.value
-        #     der = self.derivative - other.derivative
-        # except AttributeError:
-        #     val = self.value - other
-        #     der = self.derivative
-    
-=======
-        pass
->>>>>>> 208f5a23
         
     def __sub__(self, other):
         """ 
