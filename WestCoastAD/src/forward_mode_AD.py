--- conflicted
+++ resolved
@@ -1463,45 +1463,30 @@
             der_comparison = self.derivative == other.derivative
             
         return (val_comparison, der_comparison)
-<<<<<<< HEAD
 
     def __ne__(self, other):
         """
         Dunder method for overloading the not equal to comparison.
         This operand will perform elementwise comparison of the
         value and derivative of self and other.
-=======
-    
-    def __gt__(self, other):
-        """
-        Dunder method for overloading the greater than comparison.
-        This operand will perform elementwise comparison of the value and 
-        derivative of self and other.
->>>>>>> 9be4fbac
-
+        
         INPUTS
         =======
         other: a Variable object
-
-        RETURNS
-        ========
-<<<<<<< HEAD
+        
+        RETURNS
+        ========
         a boolean tuple where the first element specifies if the inequality holds
         for the value of self and the second element specifies if the inequality
-=======
-        a boolean tuple where the first element specifies if the comparison holds
-        for the value of self and the second element specifies if the comparison
->>>>>>> 9be4fbac
         holds for all the elements of the derivative
-
-        NOTES
-        =====
-        POST:
-         - self is not changed by this function
-
-        EXAMPLES
-        =========
-<<<<<<< HEAD
+        
+        NOTES
+        =====
+        POST:
+         - self is not changed by this function
+         
+        EXAMPLES
+        =========
         # != comparison with scalar derivative
         >>> x = Variable(5, 3)
         >>> y = Variable(5, 2)
@@ -1521,7 +1506,7 @@
         >>> y = Variable(4, np.array([3, 3]))
         >>> x != y
         (False, False)
-
+        
         """
         val_comparison = self.value != other.value
         try:
@@ -1530,20 +1515,26 @@
             der_comparison = self.derivative != other.derivative
 
         return val_comparison, der_comparison
-
-    def logistic(self):
-        """
-        Computes the value and derivative of the standard logistic function of the form 1/(1 + e^-x).
-
-        INPUTS
-        =======
-        None
-
-        RETURNS
-        ========
-        a Variable object with the derivative and value of the logistic function.
-=======
-
+      
+    def __gt__(self, other):
+        """
+        Dunder method for overloading the greater than comparison.
+        This operand will perform elementwise comparison of the value and 
+        derivative of self and other.
+        INPUTS
+        =======
+        other: a Variable object
+        RETURNS
+        ========
+        a boolean tuple where the first element specifies if the comparison holds
+        for the value of self and the second element specifies if the comparison
+        holds for all the elements of the derivative
+        NOTES
+        =====
+        POST:
+         - self is not changed by this function
+        EXAMPLES
+        =========
         # "greater than" comparison when the comparison is true only for the derivative
         >>> x = Variable(3, 7)
         >>> y = Variable(5, 2)
@@ -1556,14 +1547,12 @@
         >>> y = Variable(1, np.array([3, 2]))
         >>> x > y
         (True, False)
-
         # "greater than" comparison when the comparison is true for all of the derivative elements
         >>> import numpy as np
         >>> x = Variable(7, np.array([5, 6]))
         >>> y = Variable(3, np.array([4, 4]))
         >>> x > y
         (True, True)
-
         """
         val_comparison = self.value > other.value
         try:
@@ -1572,33 +1561,72 @@
             der_comparison = self.derivative > other.derivative
         
         return (val_comparison, der_comparison)
-
-    
+      
     def __ge__(self, other):
         """
         Dunder method for overloading the greater than or equal to comparison.
         This operand will perform elementwise comparison of the value and 
         derivative of self and other.
-
         INPUTS
         =======
         other: a Variable object
-
         RETURNS
         ========
         a boolean tuple where the first element specifies if the comparison holds
         for the value of self and the second element specifies if the comparison
         holds for all the elements of the derivative
->>>>>>> 9be4fbac
-
-        NOTES
-        =====
-        POST:
-         - self is not changed by this function
-
-        EXAMPLES
-        =========
-<<<<<<< HEAD
+        NOTES
+        =====
+        POST:
+         - self is not changed by this function
+        EXAMPLES
+        =========
+        # >= comparison with scalar derivative
+        >>> x = Variable(7, 2)
+        >>> y = Variable(4, 2)
+        >>> x >= y
+        (True, True)
+        
+        # >= comparison when the comparison is true for some of the derivative elements
+        >>> import numpy as np
+        >>> x = Variable(4, np.array([1, 3]))
+        >>> y = Variable(4, np.array([3, 2]))
+        >>> x >= y
+        (True, False)
+        # >= comparison when the comparison is true for all of the derivative elements
+        >>> import numpy as np
+        >>> x = Variable(4, np.array([9, 7]))
+        >>> y = Variable(4, np.array([4, 7]))
+        >>> x >= y
+        (True, True)
+        """
+        val_comparison = self.value >= other.value
+        try:
+            der_comparison = all(self.derivative >= other.derivative)
+        except TypeError:
+            der_comparison = self.derivative >= other.derivative
+        
+        return (val_comparison, der_comparison)
+
+    def logistic(self):
+        """
+        Computes the value and derivative of the standard logistic function of the form 1/(1 + e^-x).
+
+        INPUTS
+        =======
+        None
+
+        RETURNS
+        ========
+        a Variable object with the derivative and value of the logistic function.
+
+        NOTES
+        =====
+        POST:
+         - self is not changed by this function
+
+        EXAMPLES
+        =========
         # logistic function with scalar derivative
         >>> x = Variable(3, 1)
         >>> y = x.logistic()
@@ -1613,40 +1641,7 @@
 
         """
         return 1/(1 + np.exp(-self))
-
-=======
-
-        # >= comparison with scalar derivative
-        >>> x = Variable(7, 2)
-        >>> y = Variable(4, 2)
-        >>> x >= y
-        (True, True)
-        
-        # >= comparison when the comparison is true for some of the derivative elements
-        >>> import numpy as np
-        >>> x = Variable(4, np.array([1, 3]))
-        >>> y = Variable(4, np.array([3, 2]))
-        >>> x >= y
-        (True, False)
-
-        # >= comparison when the comparison is true for all of the derivative elements
-        >>> import numpy as np
-        >>> x = Variable(4, np.array([9, 7]))
-        >>> y = Variable(4, np.array([4, 7]))
-        >>> x >= y
-        (True, True)
-
-        """
-        val_comparison = self.value >= other.value
-        try:
-            der_comparison = all(self.derivative >= other.derivative)
-        except TypeError:
-            der_comparison = self.derivative >= other.derivative
-        
-        return (val_comparison, der_comparison)
-    
->>>>>>> 9be4fbac
-
+        
 if __name__ == "__main__":
     import doctest
     doctest.testmod()