--- conflicted
+++ resolved
@@ -44,53 +44,6 @@
         self.assertAlmostEqual(var_value[1], 0, places=5)
         self.assertAlmostEqual(var_value[2], 0, places=5)
 
-<<<<<<< HEAD
-    def test_univariate_scalar_adam_optimize(self):
-        def objective_func(x):
-            return np.exp(-2.0 * np.sin(4.0*x)*np.sin(4.0*x))
-
-        var_init = np.array([2])
-        optimizer = Optimizer(objective_func, var_init)
-        min_value, var_value = optimizer.adam_optimize(learning_rate=0.001, beta1=0.9, beta2=0.999, epsilon=1e-8, num_iterations=1000)
-        self.assertEqual(min_value, 0.17914695868777564)
-        self.assertEqual(var_value[0], 1.8675393674421659)
-
-    def test_x_y_z_squared_adam_optimize(self):
-        def objective_func(x, y, z):
-            return x**2+y**2+z**2
-
-        var_init = np.array([-15, 100, -20])
-        optimizer = Optimizer(objective_func, var_init)
-        min_value, var_value = optimizer.adam_optimize(learning_rate=0.01, beta1=0.9, beta2=0.999, epsilon=1e-8, num_iterations=1000, tolerance=0.0000001)
-        self.assertAlmostEqual(min_value, 0, places=5)
-        self.assertAlmostEqual(var_value[0], 0, places=5)
-        self.assertAlmostEqual(var_value[1], 0, places=5)
-        self.assertAlmostEqual(var_value[2], 0, places=5)
-
-        def objective_func(x):
-            return x[0]**2+x[1]**2+x[2]**2
-
-        var_init = np.array([-15, 100, -20])
-        optimizer = Optimizer(objective_func, var_init, scalar=False)
-        min_value, var_value = optimizer.adam_optimize(tolerance=0.0000001,learning_rate=0.01, beta1=0.9, beta2=0.999, epsilon=1e-8, num_iterations=1000)
-        self.assertAlmostEqual(min_value, 0, places=5)
-        self.assertAlmostEqual(var_value[0], 0, places=5)
-        self.assertAlmostEqual(var_value[1], 0, places=5)
-        self.assertAlmostEqual(var_value[2], 0, places=5)
-
-    def test_x_y_exp_func_adam_optimize(self):
-        def objective_func(x, y):
-            return x*y + np.exp(x*y)
-
-        var_init = np.array([2, 2])
-        optimizer = Optimizer(objective_func, var_init)
-        min_value, var_value = optimizer.adam_optimize(learning_rate=0.01, beta1=0.9, beta2=0.999, epsilon=1e-8, num_iterations=1000, tolerance=1.0e-08)
-        self.assertAlmostEqual(min_value, 1, places=5)
-        self.assertAlmostEqual(var_value[0], 0, places=4)
-        self.assertAlmostEqual(var_value[1], 0, places=4)
-
-if __name__ == '__main__':
-=======
     def test_univariate_scalar_momentum_optimization(self):
         def objective_func(x):
             return x ** 6 - 2 * x
@@ -232,6 +185,49 @@
         )
 
 
+    def test_univariate_scalar_adam_optimize(self):
+        def objective_func(x):
+            return np.exp(-2.0 * np.sin(4.0*x)*np.sin(4.0*x))
+
+        var_init = np.array([2])
+        optimizer = Optimizer(objective_func, var_init)
+        min_value, var_value = optimizer.adam_optimize(learning_rate=0.001, beta1=0.9, beta2=0.999, epsilon=1e-8, num_iterations=1000)
+        self.assertEqual(min_value, 0.17914695868777564)
+        self.assertEqual(var_value[0], 1.8675393674421659)
+
+    def test_x_y_z_squared_adam_optimize(self):
+        def objective_func(x, y, z):
+            return x**2+y**2+z**2
+
+        var_init = np.array([-15, 100, -20])
+        optimizer = Optimizer(objective_func, var_init)
+        min_value, var_value = optimizer.adam_optimize(learning_rate=0.01, beta1=0.9, beta2=0.999, epsilon=1e-8, num_iterations=1000, tolerance=0.0000001)
+        self.assertAlmostEqual(min_value, 0, places=5)
+        self.assertAlmostEqual(var_value[0], 0, places=5)
+        self.assertAlmostEqual(var_value[1], 0, places=5)
+        self.assertAlmostEqual(var_value[2], 0, places=5)
+
+        def objective_func(x):
+            return x[0]**2+x[1]**2+x[2]**2
+
+        var_init = np.array([-15, 100, -20])
+        optimizer = Optimizer(objective_func, var_init, scalar=False)
+        min_value, var_value = optimizer.adam_optimize(tolerance=0.0000001,learning_rate=0.01, beta1=0.9, beta2=0.999, epsilon=1e-8, num_iterations=1000)
+        self.assertAlmostEqual(min_value, 0, places=5)
+        self.assertAlmostEqual(var_value[0], 0, places=5)
+        self.assertAlmostEqual(var_value[1], 0, places=5)
+        self.assertAlmostEqual(var_value[2], 0, places=5)
+
+    def test_x_y_exp_func_adam_optimize(self):
+        def objective_func(x, y):
+            return x*y + np.exp(x*y)
+
+        var_init = np.array([2, 2])
+        optimizer = Optimizer(objective_func, var_init)
+        min_value, var_value = optimizer.adam_optimize(learning_rate=0.01, beta1=0.9, beta2=0.999, epsilon=1e-8, num_iterations=1000, tolerance=1.0e-08)
+        self.assertAlmostEqual(min_value, 1, places=5)
+        self.assertAlmostEqual(var_value[0], 0, places=4)
+        self.assertAlmostEqual(var_value[1], 0, places=4)
+
 if __name__ == "__main__":
->>>>>>> 8d35b2a5
     unittest.main()