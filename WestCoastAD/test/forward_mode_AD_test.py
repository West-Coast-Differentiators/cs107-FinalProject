import unittest
import numpy as np

from WestCoastAD import Variable

class VariableUnitTest(unittest.TestCase):
    
    def test_value_setter_string(self):
        with self.assertRaises(TypeError) as e:
            var = Variable('s', 1)
        self.assertEqual('Input value should be numerical.', str(e.exception))
            
    def test_value_setter_float_and_int(self):
        var1 = Variable(1.2, 1)
        var2 = Variable(1, 1.3)
        var1.value = 2
        var2.value = 1.1
        
    def test_derivative_setter_string(self):
        with self.assertRaises(TypeError) as e:
            var = Variable(1.2, 'string')
        self.assertEqual('Input derivative seed should be numerical.', str(e.exception))
    
    def test_derivative_setter_float_and_int(self):
        var1 = Variable(1.2, 1)
        var2 = Variable(1, 1.3)
        var1.derivative = 1.5
        var2.derivative = 6
        
    def test__add__scalar_two_variable_objects(self):
        var1 = Variable(10.1, 2.1)
        var2 = Variable(9, 3)
        summation = var1 + var2
        summation_reverse_order = var2 + var1
        
        self.assertEqual(19.1, summation.value)
        self.assertEqual(19.1, summation_reverse_order.value)
        self.assertEqual(5.1, summation.derivative)
        self.assertEqual(5.1, summation_reverse_order.derivative)

    def test__repr__(self):
        var = Variable(2, 3)
        self.assertEqual(str(var), "Variable(value: 2, derivative: 3)")
    
    def test__add__scalar_one_variable_one_constant(self):
        var = Variable(3, 17)
        summation = var + 4
        summation2 = 5 + var
        
        self.assertEqual(7, summation.value)
        self.assertEqual(8, summation2.value)
        self.assertEqual(17, summation.derivative)
        self.assertEqual(17, summation2.derivative)
        
    def test_sub_scalar_two_variable_objects(self):
        var1 = Variable(10.1, 2.1)
        var2  = Variable(9, 3)
        substraction = var1 - var2
        substraction_reverse_order = var2 - var1
        
        self.assertEqual(1.1, round(substraction.value, 1))
        self.assertEqual(-1.1, round(substraction_reverse_order.value, 1))
        self.assertEqual(-0.9, round(substraction.derivative, 1))
        self.assertEqual(0.9, round(substraction_reverse_order.derivative, 1))
        
    def test__sub__scalar_one_variable_one_constant(self):
        var = Variable(3, 17)
        substraction = var - 4
        substraction2 = 5 - var
        
        self.assertEqual(-1, substraction.value)
        self.assertEqual(2, substraction2.value)
        self.assertEqual(17, substraction.derivative)
        self.assertEqual(-17, substraction2.derivative)
          
    def test_neg(self):
        var1 = Variable(9, 2)
        negation1 = - var1
        var2 = Variable(-8, -1)
        negation2 = - var2
        
        self.assertEqual(-9, negation1.value)
        self.assertEqual(-2, negation1.derivative)
        self.assertEqual(8, negation2.value)
        self.assertEqual(1, negation2.derivative)
        
    def test_sin_scalar(self):
        var = Variable(9, 2)
        result = np.sin(var)
        
        self.assertEqual(np.sin(9), result.value)
        self.assertEqual(np.cos(9)*2, result.derivative)
        
    def test_cos_scalar(self):
        var = Variable(8, 3)
        result = np.cos(var)
        
        self.assertEqual(np.cos(8), result.value)
        self.assertEqual(-np.sin(8)*3, result.derivative)
    
    def test_tan_scalar(self):
        var = Variable(-0.1, -2)
        result = np.tan(var)

        self.assertEqual(np.tan(-0.1), result.value)
        self.assertEqual(-2/(np.cos(-0.1)**2), result.derivative)
    
    def test_tan_scalar_invalid_value(self):
        with self.assertRaises(ValueError) as e:
            var = Variable(-5*np.pi/2, 1)
            np.tan(var)
        self.assertEqual("Inputs to tan should not be odd multiples of pi/2", str(e.exception))

    def test_sinh_scalar(self):
        var = Variable(-.5, 1.2)
        result = np.sinh(var)

        self.assertEqual(np.sinh(-.5), result.value)
        self.assertEqual(np.cosh(-.5)*1.2, result.derivative)
    
    def test_cosh_scalar(self):
        var = Variable(8, 1.3)
        result = np.cosh(var)
        
        self.assertEqual(np.cosh(8), result.value)
        self.assertEqual(np.sinh(8)*1.3, result.derivative)

    def test_log_scalar(self):
        var = Variable(5, 1.5)
        result = np.log(var)

        self.assertEqual(np.log(5), result.value)
        self.assertEqual((1/5)*1.5, result.derivative)

    def test_exp_scalar(self):
        var = Variable(5, 1.5)
        result = np.exp(var)

        self.assertEqual(np.exp(5), result.value)
        self.assertEqual(np.exp(5)*1.5, result.derivative)

    def test_arcsin_scalar(self):
        var = Variable(.4, -2)
        result = np.arcsin(var)

        self.assertEqual(np.arcsin(.4), result.value)
        self.assertEqual(-2/np.sqrt(1-.4**2), result.derivative)
    
    def test_arcsin_scalar_invalid_value(self):
        with self.assertRaises(ValueError) as e:
            var = Variable(-20, 1)
            np.arcsin(var)
        self.assertEqual("Inputs to arcsin should be in [-1, 1].", str(e.exception))

        with self.assertRaises(ValueError) as e:
            var = Variable(20, 1)
            np.arcsin(var)
        self.assertEqual("Inputs to arcsin should be in [-1, 1].", str(e.exception))

    def test_arccos_scalar(self):
        var = Variable(.8, -1.2)
        result = np.arccos(var)

        self.assertEqual(np.arccos(.8), result.value)
        self.assertEqual((-1)*(-1.2)/np.sqrt(1-.8**2), result.derivative)
<<<<<<< HEAD

    def test_arctan_scalar(self):
        var = Variable(.5, .75)
        result = np.arctan(var)

        self.assertEqual(np.arctan(.5), result.value)
        self.assertEqual((1)/(1 + .5**2)*.75, result.derivative)

    def test_tanh_scalar(self):
        var = Variable(.5, .75)
        result = np.tanh(var)

        self.assertEqual(np.tanh(.5), result.value)
        self.assertEqual((1)/(np.cosh(.5)**2)*.75, result.derivative)

    def test__mul__scalar_two_variable_objects(self):
        var1 = Variable(5.0, 1.0)
        var2 = Variable(2.0, 2.0)
        mult = var1 * var2
        mult_reverse_order = var2 * var1
        
        self.assertEqual(10.0, mult.value)
        self.assertEqual(12, mult.derivative)
        self.assertEqual(10.0, mult_reverse_order.value)
        self.assertEqual(12, mult_reverse_order.derivative)
    
    def test__mul__scalar_one_variable_one_constant(self):
        var = Variable(5.0, 2.0)
        multiply = var * 4
        multiply2 = 5 * var
        
        self.assertEqual(20, multiply.value)
        self.assertEqual(8, multiply.derivative)
        self.assertEqual(20, multiply2.value)
        self.assertEqual(8, multiply2.derivative)

    def test__truediv__scalar_two_variable_objects(self):
        var1 = Variable(20.0, 2.0)
        var2 = Variable(10.0, 5.0)
        divided = var1 / var2
        divided_reverse_order = var2 / var1
        
        self.assertEqual(2, divided.value)
        self.assertEqual(-0.8, divided.derivative)
        self.assertEqual(.5, divided_reverse_order.value)
        self.assertEqual(.2, divided_reverse_order.derivative)
    
    def test__truediv__scalar_one_variable_one_constant(self):
        var = Variable(20.0, 2.0)
        divided = var / 4
        divided2 = 100 / var
        
        self.assertEqual(5, divided.value)
        self.assertEqual(0.5, divided.derivative)
        self.assertEqual(5, divided2.value)
        self.assertEqual(-0.5, divided2.derivative)
=======
    
    def test_arccos_scalar_invalid_value(self):
        with self.assertRaises(ValueError) as e:
            var = Variable(18, 2)
            np.arccos(var)
        self.assertEqual("Inputs to arccos should be in [-1, 1].", str(e.exception))

        with self.assertRaises(ValueError) as e:
            var = Variable(-18, 2)
            np.arccos(var)
        self.assertEqual("Inputs to arccos should be in [-1, 1].", str(e.exception))
>>>>>>> 208f5a23
        
class VariableIntegrationTest(unittest.TestCase):

    def test_sum_and_sin_scalar(self):
        value = np.pi /3
        var = Variable(value, 1)
        equation = var + np.sin(var)
        
        self.assertEqual(value+ np.sin(value), equation.value)
        self.assertEqual(1+np.cos(value), equation.derivative)
    
    def test_sinh_of_sin_scalar(self):
        value = 0.34
        var = Variable(value, 1)
        equation = np.sinh(np.sin(var))
        
        self.assertEqual(np.sinh(np.sin(value)), equation.value)
        expected_derivative = np.cosh(np.sin(value))*np.cos(value)
        self.assertEqual(expected_derivative, equation.derivative)

if __name__ == '__main__':
    unittest.main()<|MERGE_RESOLUTION|>--- conflicted
+++ resolved
@@ -163,7 +163,17 @@
 
         self.assertEqual(np.arccos(.8), result.value)
         self.assertEqual((-1)*(-1.2)/np.sqrt(1-.8**2), result.derivative)
-<<<<<<< HEAD
+    
+    def test_arccos_scalar_invalid_value(self):
+        with self.assertRaises(ValueError) as e:
+            var = Variable(18, 2)
+            np.arccos(var)
+        self.assertEqual("Inputs to arccos should be in [-1, 1].", str(e.exception))
+
+        with self.assertRaises(ValueError) as e:
+            var = Variable(-18, 2)
+            np.arccos(var)
+        self.assertEqual("Inputs to arccos should be in [-1, 1].", str(e.exception))
 
     def test_arctan_scalar(self):
         var = Variable(.5, .75)
@@ -220,19 +230,6 @@
         self.assertEqual(0.5, divided.derivative)
         self.assertEqual(5, divided2.value)
         self.assertEqual(-0.5, divided2.derivative)
-=======
-    
-    def test_arccos_scalar_invalid_value(self):
-        with self.assertRaises(ValueError) as e:
-            var = Variable(18, 2)
-            np.arccos(var)
-        self.assertEqual("Inputs to arccos should be in [-1, 1].", str(e.exception))
-
-        with self.assertRaises(ValueError) as e:
-            var = Variable(-18, 2)
-            np.arccos(var)
-        self.assertEqual("Inputs to arccos should be in [-1, 1].", str(e.exception))
->>>>>>> 208f5a23
         
 class VariableIntegrationTest(unittest.TestCase):
 
