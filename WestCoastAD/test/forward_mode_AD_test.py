--- conflicted
+++ resolved
@@ -480,7 +480,6 @@
         var2 = Variable(5, np.array([-1, -3, 4]))
         self.assertEqual(var1 == var2, (True, False))
 
-<<<<<<< HEAD
     def test_ne_scalar(self):
         var1 = Variable(12, 7)
         var2 = Variable(5, 5)
@@ -514,7 +513,7 @@
         var1 = Variable(1, np.array([3, 4]))
         var2 = Variable(1, np.array([3, 4]))
         self.assertEqual(var1 != var2, (False, False))
-=======
+
     def test__ge__scalar(self):
         var1 = Variable(3, 10)
         var2 = Variable(3, 2)
@@ -566,7 +565,7 @@
         var1 = Variable(1, np.array([8, 5, 4]))
         var2 = Variable(2, 3*np.ones(3))
         self.assertEqual(var1 > var2, (False, True))
->>>>>>> 9be4fbac
+
 
 class VariableIntegrationTest(unittest.TestCase):
 
