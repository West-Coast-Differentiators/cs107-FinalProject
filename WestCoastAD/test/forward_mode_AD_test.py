import unittest
import numpy as np

from WestCoastAD import Variable

class VariableUnitTest(unittest.TestCase):
    
    def test_value_setter_string(self):
        with self.assertRaises(TypeError) as e:
            var = Variable('s', 1)
        self.assertEqual('Input value should be numerical.', str(e.exception))
            
    def test_value_setter_float_and_int(self):
        var1 = Variable(1.2, 1)
        var2 = Variable(1, 1.3)
        var1.value = 2
        var2.value = 1.1
        
    def test_derivative_setter_string(self):
        with self.assertRaises(TypeError) as e:
            var = Variable(1.2, 'string')
        self.assertEqual('Input derivative seed should be numerical.', str(e.exception))
    
    def test_derivative_setter_float_and_int(self):
        var1 = Variable(1.2, 1)
        var2 = Variable(1, 1.3)
        var1.derivative = 1.5
        var2.derivative = 6
        
    def test__add__scalar_two_variable_objects(self):
        var1 = Variable(10.1, 2.1)
        var2 = Variable(9, 3)
        summation = var1 + var2
        summation_reverse_order = var2 + var1
        
        self.assertEqual(19.1, summation.value)
        self.assertEqual(19.1, summation_reverse_order.value)
        self.assertEqual(5.1, summation.derivative)
        self.assertEqual(5.1, summation_reverse_order.derivative)

    def test__repr__(self):
        var = Variable(2, 3)
        self.assertEqual(str(var), "Variable(value: 2, derivative: 3)")
    
    def test__add__scalar_one_variable_one_constant(self):
        var = Variable(3, 17)
        summation = var + 4
        summation2 = 5 + var
        
        self.assertEqual(7, summation.value)
        self.assertEqual(8, summation2.value)
        self.assertEqual(17, summation.derivative)
        self.assertEqual(17, summation2.derivative)
        
    def test_sub_scalar_two_variable_objects(self):
        var1 = Variable(10.1, 2.1)
        var2  = Variable(9, 3)
        substraction = var1 - var2
        substraction_reverse_order = var2 - var1
        
        self.assertEqual(1.1, round(substraction.value, 1))
        self.assertEqual(-1.1, round(substraction_reverse_order.value, 1))
        self.assertEqual(-0.9, round(substraction.derivative, 1))
        self.assertEqual(0.9, round(substraction_reverse_order.derivative, 1))
        
    def test__sub__scalar_one_variable_one_constant(self):
        var = Variable(3, 17)
        substraction = var - 4
        substraction2 = 5 - var
        
        self.assertEqual(-1, substraction.value)
        self.assertEqual(2, substraction2.value)
        self.assertEqual(17, substraction.derivative)
        self.assertEqual(-17, substraction2.derivative)
          
    def test_neg(self):
        var1 = Variable(9, 2)
        negation1 = - var1
        var2 = Variable(-8, -1)
        negation2 = - var2
        
        self.assertEqual(-9, negation1.value)
        self.assertEqual(-2, negation1.derivative)
        self.assertEqual(8, negation2.value)
        self.assertEqual(1, negation2.derivative)
        
    def test_sin_scalar(self):
        var = Variable(9, 2)
        result = np.sin(var)
        
        self.assertEqual(np.sin(9), result.value)
        self.assertEqual(np.cos(9)*2, result.derivative)
        
    def test_cos_scalar(self):
        var = Variable(8, 3)
        result = np.cos(var)
        
        self.assertEqual(np.cos(8), result.value)
        self.assertEqual(-np.sin(8)*3, result.derivative)
    
    def test_tan_scalar(self):
        var = Variable(-0.1, -2)
        result = np.tan(var)

        self.assertEqual(np.tan(-0.1), result.value)
        self.assertEqual(-2/(np.cos(-0.1)**2), result.derivative)
    
    def test_tan_scalar_invalid_value(self):
        with self.assertRaises(ValueError) as e:
            var = Variable(-5*np.pi/2, 1)
            np.tan(var)
        self.assertEqual("Inputs to tan should not be odd multiples of pi/2", str(e.exception))

    def test_sinh_scalar(self):
        var = Variable(-.5, 1.2)
        result = np.sinh(var)

        self.assertEqual(np.sinh(-.5), result.value)
        self.assertEqual(np.cosh(-.5)*1.2, result.derivative)
    
    def test_cosh_scalar(self):
        var = Variable(8, 1.3)
        result = np.cosh(var)
        
        self.assertEqual(np.cosh(8), result.value)
        self.assertEqual(np.sinh(8)*1.3, result.derivative)

    def test_log_scalar(self):
        var = Variable(5, 1.5)
        result = var.log()

        self.assertEqual(np.log(5), result.value)
        self.assertEqual((1/5)*1.5, result.derivative)

    def test_exp_scalar(self):
        var = Variable(5, 1.5)
        result = var.exp()

        self.assertEqual(np.exp(5), result.value)
        self.assertEqual(np.exp(5)*1.5, result.derivative)

    def test_arcsin_scalar(self):
        var = Variable(.4, -2)
        result = np.arcsin(var)

        self.assertEqual(np.arcsin(.4), result.value)
        self.assertEqual(-2/np.sqrt(1-.4**2), result.derivative)
    
    def test_arcsin_scalar_invalid_value(self):
        with self.assertRaises(ValueError) as e:
            var = Variable(-20, 1)
            np.arcsin(var)
        self.assertEqual("Inputs to arcsin should be in (-1, 1) for the derivative to be defined.", str(e.exception))

        with self.assertRaises(ValueError) as e:
            var = Variable(20, 1)
            np.arcsin(var)
        self.assertEqual("Inputs to arcsin should be in (-1, 1) for the derivative to be defined." , str(e.exception))

    def test_arccos_scalar(self):
        var = Variable(.8, -1.2)
        result = np.arccos(var)

        self.assertEqual(np.arccos(.8), result.value)
        self.assertEqual((-1)*(-1.2)/np.sqrt(1-.8**2), result.derivative)

    def test_sqrt_scalar(self):
        var = Variable(4, -1)
        result = var.sqrt()

        self.assertEqual(np.sqrt(4), result.value)
        self.assertEqual((-1 * 0.5) * np.power(4, -0.5), result.derivative)

    def test__pow__scalar(self):
        var = Variable(4, 3)
        result = var ** 3
        reverse_result = 3 ** var
        combined_result = var ** Variable(5, 0.7)

        self.assertEqual(4 ** 3, result.value)
        self.assertEqual(var.derivative * 3 * (4**2), result.derivative)
        self.assertEqual(3 ** 4, reverse_result.value)
        self.assertAlmostEqual(var.derivative * np.log(3) * (3 ** var.value), reverse_result.derivative)
        self.assertEqual(4 ** 5, combined_result.value)
        self.assertAlmostEqual(4 ** 5 * ((5 * 3 / 4) + (np.log(4) * 0.7)), combined_result.derivative)

    def test_pow_exception(self):
        with self.assertRaises(TypeError):
            result = Variable(6, 6.7) ** 'string'
        with self.assertRaises(ValueError):
            result = Variable(-1, 6.7) ** 45.7
        with self.assertRaises(ValueError):
            result = Variable(0, 6) ** -2
        with self.assertRaises(ValueError):
            result = (-0.7) ** Variable(2, 4)
        with self.assertRaises(ValueError):
            result = 0 ** Variable(-2, 0.45)

    def test_log_exception(self):
        with self.assertRaises(ValueError) as e:
            np.log(Variable(-23, 9))

    def test_abs_scalar(self):
        var = Variable(-12, 9)
        zero_var = Variable(0, 0.5)
        result = abs(var)

        self.assertEqual(12, result.value)
        self.assertEqual(var.derivative * -1, result.derivative)
        with self.assertRaises(ValueError) as e:
            abs(zero_var)
    
    def test_arccos_scalar_invalid_value(self):
        with self.assertRaises(ValueError) as e:
            var = Variable(18, 2)
            np.arccos(var)
        self.assertEqual("Inputs to arccos should be in (-1, 1) for the derivative to be defined.", str(e.exception))

        with self.assertRaises(ValueError) as e:
            var = Variable(-18, 2)
            np.arccos(var)
        self.assertEqual("Inputs to arccos should be in (-1, 1) for the derivative to be defined.", str(e.exception))

    def test_arctan_scalar(self):
        var = Variable(.5, .75)
        result = np.arctan(var)

        self.assertEqual(np.arctan(.5), result.value)
        self.assertEqual((1)/(1 + .5**2)*.75, result.derivative)

    def test_tanh_scalar(self):
        var = Variable(.5, .75)
        result = np.tanh(var)

        self.assertEqual(np.tanh(.5), result.value)
        self.assertEqual((1)/(np.cosh(.5)**2)*.75, result.derivative)

    def test__mul__scalar_two_variable_objects(self):
        var1 = Variable(5.0, 1.0)
        var2 = Variable(2.0, 2.0)
        mult = var1 * var2
        mult_reverse_order = var2 * var1
        
        self.assertEqual(10.0, mult.value)
        self.assertEqual(12, mult.derivative)
        self.assertEqual(10.0, mult_reverse_order.value)
        self.assertEqual(12, mult_reverse_order.derivative)
    
    def test__mul__scalar_one_variable_one_constant(self):
        var = Variable(5.0, 2.0)
        multiply = var * 4
        multiply2 = 5 * var
        self.assertEqual(20, multiply.value)
        self.assertEqual(8, multiply.derivative)
        self.assertEqual(25, multiply2.value)
        self.assertEqual(10, multiply2.derivative)

    def test__truediv__scalar_two_variable_objects(self):
        var1 = Variable(20.0, 2.0)
        var2 = Variable(10.0, 5.0)
        divided = var1 / var2
        divided_reverse_order = var2 / var1
        
        self.assertEqual(2, divided.value)
        self.assertEqual(-0.8, divided.derivative)
        self.assertEqual(.5, divided_reverse_order.value)
        self.assertEqual(.2, divided_reverse_order.derivative)
    
    def test_truediv_scalar_zero_value(self):
        with self.assertRaises(ZeroDivisionError) as e:
            var = Variable(20.0, 2.0)
            divided = var / 0
        self.assertEqual('Division by zero encountered', str(e.exception))

        with self.assertRaises(ZeroDivisionError) as e:
            var1 = Variable(20.0, 2.0)
            var2 = Variable(0.0, 5.0)
            divided = var1 / var2
        self.assertEqual('Division by zero encountered', str(e.exception))

        with self.assertRaises(ZeroDivisionError) as e:
            var1 = Variable(20.0, 2.0)
            var2 = Variable(0.0, 5.0)
            divided = 3 / var2
        self.assertEqual('Division by zero encountered', str(e.exception))
    
    def test__truediv__scalar_one_variable_one_constant(self):
        var = Variable(20.0, 2.0)
        divided = var / 4
        divided2 = 100 / var
        
        self.assertEqual(5, divided.value)
        self.assertEqual(0.5, divided.derivative)
        self.assertEqual(5, divided2.value)
        self.assertEqual(-0.5, divided2.derivative)

class VariableIntegrationTest(unittest.TestCase):

    def test_sum_and_sin_scalar(self):
        value = np.pi /3
        var = Variable(value, 1)
        equation = var + np.sin(var)
        
        self.assertEqual(value+ np.sin(value), equation.value)
        self.assertEqual(1+np.cos(value), equation.derivative)
        
    def test_sinh_of_sin_scalar(self):
        value = 0.34
        var = Variable(value, 1)
        equation = np.sinh(np.sin(var))
        
        self.assertEqual(np.sinh(np.sin(value)), equation.value)
        expected_derivative = np.cosh(np.sin(value))*np.cos(value)
        self.assertEqual(expected_derivative, equation.derivative)
        
    def test_sub_and_sin_scalar(self):
        value = np.pi / 4
        var = Variable(value, 1)
        equation = var - np.sin(var)
        
        self.assertEqual(value - np.sin(value), equation.value)
        self.assertEqual(1 - np.cos(value), equation.derivative)
        
    def test_sum_and_cos_scalar(self):
        value = np.pi /3
        var = Variable(value, 1)
        equation = var + np.cos(var)
        
        self.assertEqual(value + np.cos(value), equation.value)
        self.assertEqual(1 - np.sin(value), equation.derivative)
    
    
    def test_sub_and_cos_scalar(self):
        value = np.pi /3
        var = Variable(value, 1)
        equation = var - np.cos(var)
        
        self.assertEqual(value - np.cos(value), equation.value)
        self.assertEqual(1 + 1*np.sin(value), equation.derivative)
    
    def test_cosh_of_cos_scalar(self):
        value = 0.23
        var = Variable(value, 1)
        equation = np.cosh(np.cos(var))
        expected_derivative = np.sinh(np.cos(value))*(-np.sin(value))
        
        self.assertEqual(np.cosh(np.cos(value)), equation.value)
        self.assertEqual(expected_derivative, equation.derivative)

        
    def test_cosh_of_sin_scalar(self):
        value = 0.55
        var = Variable(value, 1)
        equation = np.cosh(np.sin(var))
        expected_derivative = np.sinh(np.sin(value))*(np.cos(value))
        
        self.assertEqual(np.cosh(np.sin(value)), equation.value)
        self.assertEqual(expected_derivative, equation.derivative)

    def test_sinh_of_cos_scalar(self):
        value = 0.92
        var = Variable(value, 1)
        equation = np.sinh(np.cos(var))
        expected_derivative = np.cosh(np.cos(value))*(-np.sin(value))
        
        self.assertEqual(np.sinh(np.cos(value)), equation.value)
        self.assertEqual(expected_derivative, equation.derivative)
        
    def test_add_cos_and_arccos_scalar(self):
        value1 = 0.92
        value2 = 1.42
        var1 = Variable(value1, 4)
        var2 = Variable(value2, 2)
        equation = np.arccos(var1) + np.cos(var2)
        expected_derivative = (-1) * 4/np.sqrt(1-value1**2) - 2 * np.sin(value2)
        
        self.assertEqual(np.arccos(value1) + np.cos(value2), equation.value)
        self.assertEqual(expected_derivative, equation.derivative)
        
    def test_sub_sin_and_arcsin_scalar(self):
        value1 = -0.10
        value2 = 1.51
        var1 = Variable(value1, 5)
        var2 = Variable(value2, 3)
        equation = np.arcsin(var1) - np.sin(var2)
        expected_derivative = 1 * 5/np.sqrt(1-value1**2) - 3 * np.cos(value2)
        
        self.assertEqual(np.arcsin(value1) - np.sin(value2), equation.value)
        self.assertEqual(expected_derivative, equation.derivative)
<<<<<<< HEAD
    
    def test_mx_plus_b_scalar(self):
        m, alpha, beta = 2, 2.0, 3.0
        x = Variable(m, 1)
        equation1 = alpha * x + beta
        equation2 = x * alpha + beta
        equation3 = beta + alpha * x
        equation4 = beta + x * alpha
        
        self.assertEqual(7, equation1.value)
        self.assertEqual(2, equation1.derivative)
        self.assertEqual(7, equation2.value)
        self.assertEqual(2, equation2.derivative)
        self.assertEqual(7, equation3.value)
        self.assertEqual(2, equation3.derivative)
        self.assertEqual(7, equation4.value)
        self.assertEqual(2, equation4.derivative)

    def test_truediv_and_tanh_scalar(self):
        value = np.pi / 4
        var = Variable(value, 1)
        equation = var / np.tanh(var)
        equation2 = np.tanh(var) / var

        self.assertEqual(value / np.tanh(value), equation.value)
        expected_derivative = (np.tanh(value) * 1 - value * (1 / (np.cosh(value) **2))) / (np.tanh(value) **2)
        self.assertEqual(expected_derivative, equation.derivative)

        # Test for rtruediv
        self.assertEqual(np.tanh(value) / value, equation2.value)
        expected_derivative2 = (value * (1 / (np.cosh(value) **2) * 1) - np.tanh(value)*1) / (value **2)
        self.assertEqual(expected_derivative2, equation2.derivative)
    
    def test_mul_and_tanh_scalar(self):
        value = np.pi / 3
        var = Variable(value, 1)
        equation = var * np.tanh(var)
        
        self.assertEqual(value * np.tanh(value), equation.value)
        expected_derivative = value * ((1 / (np.cosh(value)**2) * 1)) + np.tanh(value) * 1
        self.assertEqual(expected_derivative, equation.derivative)

    def test_mul_and_tan_scalar(self):
        value = np.pi /3
        var = Variable(value, 1)
        equation = var * np.tan(var)
        
        self.assertEqual(value * np.tan(value), equation.value)
        expected_derivative = value * (1 / (np.cos(value) **2)) + np.tan(value) * 1
        self.assertEqual(expected_derivative, equation.derivative)

    def test_truediv_and_tan_scalar(self):
        value = np.pi / 4
        var = Variable(value, 1)
        equation = var / np.tan(var)
        equation2 = np.tan(var) / var

        self.assertEqual(value / np.tan(value), equation.value)
        expected_derivative = (np.tan(value) * 1 - value * (1 / (np.cos(value) **2))) / (np.tan(value) **2)
        self.assertEqual(expected_derivative, equation.derivative)

        # Test for rtruediv
        self.assertEqual(np.tan(value) / value, equation2.value)
        expected_derivative2 = (value * (1 / (np.cos(value) **2)) - np.tan(value)*1) / (value **2)
        self.assertEqual(expected_derivative2, equation2.derivative)

    def test_mul_and_cos_scalar(self):
        value = np.pi /3
        var = Variable(value, 1)
        equation = var * np.cos(var)
        
        self.assertEqual(value * np.cos(value), equation.value)
        expected_derivative = value * -np.sin(value) + np.cos(value) * 1
        self.assertEqual(expected_derivative, equation.derivative)

    def test_truediv_and_cos_scalar(self):
        value = np.pi / 4
        var = Variable(value, 1)
        equation = var / np.cos(var)
        equation2 = np.cos(var) / var

        self.assertEqual(value / np.cos(value), equation.value)
        expected_derivative = (np.cos(value)*1 - value * -np.sin(value)) / (np.cos(value) **2)
        self.assertEqual(expected_derivative, equation.derivative)

        # Test for rtruediv
        self.assertEqual(np.cos(value) / value, equation2.value)
        expected_derivative2 = (value * -np.sin(value) -np.cos(value)*1) / (value **2)
        self.assertEqual(expected_derivative2, equation2.derivative)

    def test_mul_and_cos_scalar(self):
        value = np.pi /3
        var = Variable(value, 1)
        equation = var * np.cos(var)
        
        self.assertEqual(value * np.cos(value), equation.value)
        expected_derivative = value * -np.sin(value) + np.cos(value) * 1
        self.assertEqual(expected_derivative, equation.derivative)

    def test_mul_and_sin_scalar(self):
        value = np.pi / 4
        var = Variable(value, 1)
        equation = var * np.sin(var)

        self.assertEqual(value * np.sin(value), equation.value)
        expected_derivative = value * np.cos(value) + np.sin(value) * 1
        self.assertEqual(expected_derivative, equation.derivative)

    def test_truediv_and_sin_scalar(self):
        value = np.pi / 4
        var = Variable(value, 1)
        equation = var / np.sin(var)
        equation2 = np.sin(var) / var

        self.assertEqual(value / np.sin(value), equation.value)
        expected_derivative = (np.sin(value)*1 - value * np.cos(value)) / (np.sin(value) **2)
        self.assertEqual(expected_derivative, equation.derivative)

        # Test for rtruediv
        self.assertEqual(np.sin(value) / value, equation2.value)
        expected_derivative2 = (value * np.cos(value) - np.sin(value)*1) / (value **2)
        self.assertEqual(expected_derivative2, equation2.derivative)

    def test_mul_tanh_and_arctan_scalar(self):
        value1 = 5.0
        value2 = 2.0
        var1 = Variable(value1, 1)
        var2 = Variable(value2, 2)
        equation = np.arctan(var1) * np.tanh(var2)
        expected_derivative = np.arctan(value1) * (1 / (np.cosh(value2)**2) * 2) + np.tanh(value2) * (1 / (1 + value1**2) * 1)
        
        self.assertEqual(np.arctan(value1) * np.tanh(value2), equation.value)
        self.assertEqual(expected_derivative, equation.derivative)

    def test_truediv_tanh_and_arctan_scalar(self):
        value1 = 5.0
        value2 = 2.0
        var1 = Variable(value1, 1)
        var2 = Variable(value2, 2)
        equation = np.arctan(var1) / np.tanh(var2)

        self.assertEqual(np.arctan(value1) / np.tanh(value2), equation.value)
        expected_derivative = (np.tanh(value2) * (1 / (1 + value1**2) * 1) - np.arctan(value1) * (1 / (np.cosh(value2)**2) * 2)) / (np.tanh(value2) **2)
        self.assertEqual(expected_derivative, equation.derivative)

    def test_mul_and_arctan_scalar(self):
        value = np.pi / 3
        var = Variable(value, 1)
        equation = var * np.arctan(var)
        
        self.assertEqual(value * np.arctan(value), equation.value)
        expected_derivative = value * (1 / (1 + value**2)) + np.arctan(value) * 1
        self.assertEqual(expected_derivative, equation.derivative)

    def test_truediv_and_arctan_scalar(self):
        value = np.pi / 4
        var = Variable(value, 1)
        equation = var / np.arctan(var)
        equation2 = np.arctan(var) / var

        self.assertEqual(value / np.arctan(value), equation.value)
        expected_derivative = (np.arctan(value) * 1 - value * (1 / (1 + value**2) * 1)) / (np.arctan(value) **2)
        self.assertEqual(expected_derivative, equation.derivative)

        # Test for rtruediv
        self.assertEqual(np.arctan(value) / value, equation2.value)
        expected_derivative2 = (value * (1 / (1 + value**2) * 1) - np.arctan(value)*1) / (value **2)
        self.assertEqual(expected_derivative2, equation2.derivative)
    
    def test_mul_and_arctan_scalar(self):
        value = np.pi / 3
        var = Variable(value, 1)
        equation = var * np.arctan(var)
        
        self.assertEqual(value * np.arctan(value), equation.value)
        expected_derivative = value * (1 / (1 + value**2)) + np.arctan(value) * 1
        self.assertEqual(expected_derivative, equation.derivative)

    
=======
   
>>>>>>> 6a9e683d
    def test_div_sin_cos_poly_scalar(self):
        x = Variable(1.2, 1)
        equation = (x**2 + np.sin(x**3))/(np.cos(x)-13)
        self.assertAlmostEqual(-0.192098, equation.value, places=4)
        self.assertAlmostEqual(-0.122222, equation.derivative, places=4)
    
    def test_nested_function_composition_scalar(self):
        x = Variable(1.4, 1)
        equation = np.sin(np.log(np.cos(x**2+4)**5))
        self.assertAlmostEqual(-0.262679, equation.value, places=4)
        self.assertAlmostEqual(4.52433, equation.derivative, places=4)

        equation = np.tan(x**(np.sinh(np.sqrt(x))))
        self.assertAlmostEqual(-13.4525518, equation.value, places=4)
        self.assertAlmostEqual(392.29116, equation.derivative, places=4)

        equation = np.sqrt(x + np.exp(x/2-x**3/11))
        self.assertAlmostEqual(1.723127, equation.value, places=4)
        self.assertAlmostEqual(0.27444, equation.derivative, places=4)

        equation = np.sqrt(x + np.exp(x/2-x**3/11))
        self.assertAlmostEqual(1.723127, equation.value, places=4)
        self.assertAlmostEqual(0.27444, equation.derivative, places=4)

        equation = np.log(x**0.1*np.cosh(x/(x**2 - x**3)))
        self.assertAlmostEqual(1.15394, equation.value, places=4)
        self.assertAlmostEqual(-5.35443, equation.derivative, places=4)

        equation = 3.5 ** (np.arcsin(x/3)+7)
        self.assertAlmostEqual(11820.37366, equation.value, places=4)
        self.assertAlmostEqual(5581.02262, equation.derivative, places=4)

        equation = np.arccos(np.arctan(-x**(1/3)))
        self.assertAlmostEqual(2.57059, equation.value, places=4)
        self.assertAlmostEqual(0.21888, equation.derivative, places=4)

        equation = np.sin(x)**(np.tanh(np.arccos(1/x)))
        self.assertAlmostEqual(0.99051, equation.value, places=4)
        self.assertAlmostEqual(0.10492, equation.derivative, places=4)

    def test_large_rational_poly_function_scalar(self):
        x = Variable(-0.6, 1)
        
        equation = 2 + 0.1*x**(-6) + 0.7*x**(5) - x**(10)
        self.assertAlmostEqual(4.08286, equation.value, places=4)
        self.assertAlmostEqual(21.98784, equation.derivative, places=4)

        x = Variable(0.6, 1)

        equation = 2 + 0.1*x**(-0.6) + 0.7*x**(1.2) - x**(10)
        self.assertAlmostEqual(2.509028, equation.value, places=4)
        self.assertAlmostEqual(0.52177, equation.derivative, places=4)
    
    def test_pow_log_scalar(self):
        value1 = 6
        var1 = Variable(value1, 0.6)
        equation = var1 ** np.log(var1)
        expected_derivative = 2 * (value1 ** np.log(value1)) * (0.6 * np.log(value1)) / value1

        self.assertEqual(value1 ** np.log(value1), equation.value)
        self.assertAlmostEqual(expected_derivative, equation.derivative)

    def test_sum_pow_mul_log_cos_and_sinh_scalar(self):
        value1 = 3
        value2 = 6
        var1 = Variable(value1, 0.4)
        var2 = Variable(value2, 0.88)

        equation = var1 ** np.log(var1) * np.cos(var1) + np.exp(var2) * np.sinh(var2)

        expected_derivative_part1 = ((2 * (value1**np.log(value1)) * (0.4 * np.log(value1)) / value1) * np.cos(value1)) - (value1 ** np.log(value1)* np.sin(value1) * 0.4)
        expected_derivative_part2 = (np.exp(value2)*np.cosh(value2)*0.88) + (np.sinh(value2)*np.exp(value2)*0.88)
        expected_derivative = expected_derivative_part1 + expected_derivative_part2

        self.assertEqual(
            ((value1 ** np.log(value1)) * np.cos(value1)) + (np.exp(value2) * np.sinh(value2)),
            equation.value
        )
        self.assertAlmostEqual(expected_derivative, equation.derivative)

    def test_abs_pow_exp_arctan_sqrt_div_scalar(self):
        value1 = 9
        value2 = 12
        var1 = Variable(value1, 0.4)
        var2 = Variable(value2, 0.88)

        equation = abs(var1 ** 2 + np.exp(np.arctan(var2))) / np.sqrt(2 * var1 ** 3)

        expected_numerator_value = abs(value1 ** 2 + np.exp(np.arctan(value2)))
        expected_numerator_derivative = 0.4 * 2 * value1 + (0.88 * (1/(1 + value2 ** 2)) * np.exp(np.arctan(value2)))
        expected_denominator_value = np.sqrt(2 * value1 ** 3)
        expected_denominator_derivative = (2 * 0.4 * 3 * value1 ** 2) * (0.5 * (2 * value1 ** 3)**-0.5)
        expected_derivative = ((expected_numerator_derivative * expected_denominator_value) - (expected_numerator_value * expected_denominator_derivative))/(expected_denominator_value**2)

        self.assertEqual(expected_numerator_value/expected_denominator_value, equation.value)
        self.assertAlmostEqual(expected_derivative, equation.derivative)

if __name__ == '__main__':
    unittest.main()<|MERGE_RESOLUTION|>--- conflicted
+++ resolved
@@ -150,12 +150,12 @@
         with self.assertRaises(ValueError) as e:
             var = Variable(-20, 1)
             np.arcsin(var)
-        self.assertEqual("Inputs to arcsin should be in (-1, 1) for the derivative to be defined.", str(e.exception))
+        self.assertEqual("Inputs to arcsin should be in [-1, 1].", str(e.exception))
 
         with self.assertRaises(ValueError) as e:
             var = Variable(20, 1)
             np.arcsin(var)
-        self.assertEqual("Inputs to arcsin should be in (-1, 1) for the derivative to be defined." , str(e.exception))
+        self.assertEqual("Inputs to arcsin should be in [-1, 1].", str(e.exception))
 
     def test_arccos_scalar(self):
         var = Variable(.8, -1.2)
@@ -214,12 +214,23 @@
         with self.assertRaises(ValueError) as e:
             var = Variable(18, 2)
             np.arccos(var)
-        self.assertEqual("Inputs to arccos should be in (-1, 1) for the derivative to be defined.", str(e.exception))
+        self.assertEqual("Inputs to arccos should be in [-1, 1].", str(e.exception))
 
         with self.assertRaises(ValueError) as e:
             var = Variable(-18, 2)
             np.arccos(var)
-        self.assertEqual("Inputs to arccos should be in (-1, 1) for the derivative to be defined.", str(e.exception))
+        self.assertEqual("Inputs to arccos should be in [-1, 1].", str(e.exception))
+
+    def test_arccos_scalar_invalid_value(self):
+        with self.assertRaises(ValueError) as e:
+            var = Variable(18, 2)
+            np.arccos(var)
+        self.assertEqual("Inputs to arccos should be in [-1, 1].", str(e.exception))
+
+        with self.assertRaises(ValueError) as e:
+            var = Variable(-18, 2)
+            np.arccos(var)
+        self.assertEqual("Inputs to arccos should be in [-1, 1].", str(e.exception))
 
     def test_arctan_scalar(self):
         var = Variable(.5, .75)
@@ -270,19 +281,13 @@
         with self.assertRaises(ZeroDivisionError) as e:
             var = Variable(20.0, 2.0)
             divided = var / 0
-        self.assertEqual('Division by zero encountered', str(e.exception))
+        self.assertEqual("You cannot use a value of Zero.", str(e.exception))
 
         with self.assertRaises(ZeroDivisionError) as e:
             var1 = Variable(20.0, 2.0)
             var2 = Variable(0.0, 5.0)
             divided = var1 / var2
-        self.assertEqual('Division by zero encountered', str(e.exception))
-
-        with self.assertRaises(ZeroDivisionError) as e:
-            var1 = Variable(20.0, 2.0)
-            var2 = Variable(0.0, 5.0)
-            divided = 3 / var2
-        self.assertEqual('Division by zero encountered', str(e.exception))
+        self.assertEqual("You cannot use a value of Zero.", str(e.exception))
     
     def test__truediv__scalar_one_variable_one_constant(self):
         var = Variable(20.0, 2.0)
@@ -387,285 +392,6 @@
         
         self.assertEqual(np.arcsin(value1) - np.sin(value2), equation.value)
         self.assertEqual(expected_derivative, equation.derivative)
-<<<<<<< HEAD
-    
-    def test_mx_plus_b_scalar(self):
-        m, alpha, beta = 2, 2.0, 3.0
-        x = Variable(m, 1)
-        equation1 = alpha * x + beta
-        equation2 = x * alpha + beta
-        equation3 = beta + alpha * x
-        equation4 = beta + x * alpha
-        
-        self.assertEqual(7, equation1.value)
-        self.assertEqual(2, equation1.derivative)
-        self.assertEqual(7, equation2.value)
-        self.assertEqual(2, equation2.derivative)
-        self.assertEqual(7, equation3.value)
-        self.assertEqual(2, equation3.derivative)
-        self.assertEqual(7, equation4.value)
-        self.assertEqual(2, equation4.derivative)
-
-    def test_truediv_and_tanh_scalar(self):
-        value = np.pi / 4
-        var = Variable(value, 1)
-        equation = var / np.tanh(var)
-        equation2 = np.tanh(var) / var
-
-        self.assertEqual(value / np.tanh(value), equation.value)
-        expected_derivative = (np.tanh(value) * 1 - value * (1 / (np.cosh(value) **2))) / (np.tanh(value) **2)
-        self.assertEqual(expected_derivative, equation.derivative)
-
-        # Test for rtruediv
-        self.assertEqual(np.tanh(value) / value, equation2.value)
-        expected_derivative2 = (value * (1 / (np.cosh(value) **2) * 1) - np.tanh(value)*1) / (value **2)
-        self.assertEqual(expected_derivative2, equation2.derivative)
-    
-    def test_mul_and_tanh_scalar(self):
-        value = np.pi / 3
-        var = Variable(value, 1)
-        equation = var * np.tanh(var)
-        
-        self.assertEqual(value * np.tanh(value), equation.value)
-        expected_derivative = value * ((1 / (np.cosh(value)**2) * 1)) + np.tanh(value) * 1
-        self.assertEqual(expected_derivative, equation.derivative)
-
-    def test_mul_and_tan_scalar(self):
-        value = np.pi /3
-        var = Variable(value, 1)
-        equation = var * np.tan(var)
-        
-        self.assertEqual(value * np.tan(value), equation.value)
-        expected_derivative = value * (1 / (np.cos(value) **2)) + np.tan(value) * 1
-        self.assertEqual(expected_derivative, equation.derivative)
-
-    def test_truediv_and_tan_scalar(self):
-        value = np.pi / 4
-        var = Variable(value, 1)
-        equation = var / np.tan(var)
-        equation2 = np.tan(var) / var
-
-        self.assertEqual(value / np.tan(value), equation.value)
-        expected_derivative = (np.tan(value) * 1 - value * (1 / (np.cos(value) **2))) / (np.tan(value) **2)
-        self.assertEqual(expected_derivative, equation.derivative)
-
-        # Test for rtruediv
-        self.assertEqual(np.tan(value) / value, equation2.value)
-        expected_derivative2 = (value * (1 / (np.cos(value) **2)) - np.tan(value)*1) / (value **2)
-        self.assertEqual(expected_derivative2, equation2.derivative)
-
-    def test_mul_and_cos_scalar(self):
-        value = np.pi /3
-        var = Variable(value, 1)
-        equation = var * np.cos(var)
-        
-        self.assertEqual(value * np.cos(value), equation.value)
-        expected_derivative = value * -np.sin(value) + np.cos(value) * 1
-        self.assertEqual(expected_derivative, equation.derivative)
-
-    def test_truediv_and_cos_scalar(self):
-        value = np.pi / 4
-        var = Variable(value, 1)
-        equation = var / np.cos(var)
-        equation2 = np.cos(var) / var
-
-        self.assertEqual(value / np.cos(value), equation.value)
-        expected_derivative = (np.cos(value)*1 - value * -np.sin(value)) / (np.cos(value) **2)
-        self.assertEqual(expected_derivative, equation.derivative)
-
-        # Test for rtruediv
-        self.assertEqual(np.cos(value) / value, equation2.value)
-        expected_derivative2 = (value * -np.sin(value) -np.cos(value)*1) / (value **2)
-        self.assertEqual(expected_derivative2, equation2.derivative)
-
-    def test_mul_and_cos_scalar(self):
-        value = np.pi /3
-        var = Variable(value, 1)
-        equation = var * np.cos(var)
-        
-        self.assertEqual(value * np.cos(value), equation.value)
-        expected_derivative = value * -np.sin(value) + np.cos(value) * 1
-        self.assertEqual(expected_derivative, equation.derivative)
-
-    def test_mul_and_sin_scalar(self):
-        value = np.pi / 4
-        var = Variable(value, 1)
-        equation = var * np.sin(var)
-
-        self.assertEqual(value * np.sin(value), equation.value)
-        expected_derivative = value * np.cos(value) + np.sin(value) * 1
-        self.assertEqual(expected_derivative, equation.derivative)
-
-    def test_truediv_and_sin_scalar(self):
-        value = np.pi / 4
-        var = Variable(value, 1)
-        equation = var / np.sin(var)
-        equation2 = np.sin(var) / var
-
-        self.assertEqual(value / np.sin(value), equation.value)
-        expected_derivative = (np.sin(value)*1 - value * np.cos(value)) / (np.sin(value) **2)
-        self.assertEqual(expected_derivative, equation.derivative)
-
-        # Test for rtruediv
-        self.assertEqual(np.sin(value) / value, equation2.value)
-        expected_derivative2 = (value * np.cos(value) - np.sin(value)*1) / (value **2)
-        self.assertEqual(expected_derivative2, equation2.derivative)
-
-    def test_mul_tanh_and_arctan_scalar(self):
-        value1 = 5.0
-        value2 = 2.0
-        var1 = Variable(value1, 1)
-        var2 = Variable(value2, 2)
-        equation = np.arctan(var1) * np.tanh(var2)
-        expected_derivative = np.arctan(value1) * (1 / (np.cosh(value2)**2) * 2) + np.tanh(value2) * (1 / (1 + value1**2) * 1)
-        
-        self.assertEqual(np.arctan(value1) * np.tanh(value2), equation.value)
-        self.assertEqual(expected_derivative, equation.derivative)
-
-    def test_truediv_tanh_and_arctan_scalar(self):
-        value1 = 5.0
-        value2 = 2.0
-        var1 = Variable(value1, 1)
-        var2 = Variable(value2, 2)
-        equation = np.arctan(var1) / np.tanh(var2)
-
-        self.assertEqual(np.arctan(value1) / np.tanh(value2), equation.value)
-        expected_derivative = (np.tanh(value2) * (1 / (1 + value1**2) * 1) - np.arctan(value1) * (1 / (np.cosh(value2)**2) * 2)) / (np.tanh(value2) **2)
-        self.assertEqual(expected_derivative, equation.derivative)
-
-    def test_mul_and_arctan_scalar(self):
-        value = np.pi / 3
-        var = Variable(value, 1)
-        equation = var * np.arctan(var)
-        
-        self.assertEqual(value * np.arctan(value), equation.value)
-        expected_derivative = value * (1 / (1 + value**2)) + np.arctan(value) * 1
-        self.assertEqual(expected_derivative, equation.derivative)
-
-    def test_truediv_and_arctan_scalar(self):
-        value = np.pi / 4
-        var = Variable(value, 1)
-        equation = var / np.arctan(var)
-        equation2 = np.arctan(var) / var
-
-        self.assertEqual(value / np.arctan(value), equation.value)
-        expected_derivative = (np.arctan(value) * 1 - value * (1 / (1 + value**2) * 1)) / (np.arctan(value) **2)
-        self.assertEqual(expected_derivative, equation.derivative)
-
-        # Test for rtruediv
-        self.assertEqual(np.arctan(value) / value, equation2.value)
-        expected_derivative2 = (value * (1 / (1 + value**2) * 1) - np.arctan(value)*1) / (value **2)
-        self.assertEqual(expected_derivative2, equation2.derivative)
-    
-    def test_mul_and_arctan_scalar(self):
-        value = np.pi / 3
-        var = Variable(value, 1)
-        equation = var * np.arctan(var)
-        
-        self.assertEqual(value * np.arctan(value), equation.value)
-        expected_derivative = value * (1 / (1 + value**2)) + np.arctan(value) * 1
-        self.assertEqual(expected_derivative, equation.derivative)
-
-    
-=======
-   
->>>>>>> 6a9e683d
-    def test_div_sin_cos_poly_scalar(self):
-        x = Variable(1.2, 1)
-        equation = (x**2 + np.sin(x**3))/(np.cos(x)-13)
-        self.assertAlmostEqual(-0.192098, equation.value, places=4)
-        self.assertAlmostEqual(-0.122222, equation.derivative, places=4)
-    
-    def test_nested_function_composition_scalar(self):
-        x = Variable(1.4, 1)
-        equation = np.sin(np.log(np.cos(x**2+4)**5))
-        self.assertAlmostEqual(-0.262679, equation.value, places=4)
-        self.assertAlmostEqual(4.52433, equation.derivative, places=4)
-
-        equation = np.tan(x**(np.sinh(np.sqrt(x))))
-        self.assertAlmostEqual(-13.4525518, equation.value, places=4)
-        self.assertAlmostEqual(392.29116, equation.derivative, places=4)
-
-        equation = np.sqrt(x + np.exp(x/2-x**3/11))
-        self.assertAlmostEqual(1.723127, equation.value, places=4)
-        self.assertAlmostEqual(0.27444, equation.derivative, places=4)
-
-        equation = np.sqrt(x + np.exp(x/2-x**3/11))
-        self.assertAlmostEqual(1.723127, equation.value, places=4)
-        self.assertAlmostEqual(0.27444, equation.derivative, places=4)
-
-        equation = np.log(x**0.1*np.cosh(x/(x**2 - x**3)))
-        self.assertAlmostEqual(1.15394, equation.value, places=4)
-        self.assertAlmostEqual(-5.35443, equation.derivative, places=4)
-
-        equation = 3.5 ** (np.arcsin(x/3)+7)
-        self.assertAlmostEqual(11820.37366, equation.value, places=4)
-        self.assertAlmostEqual(5581.02262, equation.derivative, places=4)
-
-        equation = np.arccos(np.arctan(-x**(1/3)))
-        self.assertAlmostEqual(2.57059, equation.value, places=4)
-        self.assertAlmostEqual(0.21888, equation.derivative, places=4)
-
-        equation = np.sin(x)**(np.tanh(np.arccos(1/x)))
-        self.assertAlmostEqual(0.99051, equation.value, places=4)
-        self.assertAlmostEqual(0.10492, equation.derivative, places=4)
-
-    def test_large_rational_poly_function_scalar(self):
-        x = Variable(-0.6, 1)
-        
-        equation = 2 + 0.1*x**(-6) + 0.7*x**(5) - x**(10)
-        self.assertAlmostEqual(4.08286, equation.value, places=4)
-        self.assertAlmostEqual(21.98784, equation.derivative, places=4)
-
-        x = Variable(0.6, 1)
-
-        equation = 2 + 0.1*x**(-0.6) + 0.7*x**(1.2) - x**(10)
-        self.assertAlmostEqual(2.509028, equation.value, places=4)
-        self.assertAlmostEqual(0.52177, equation.derivative, places=4)
-    
-    def test_pow_log_scalar(self):
-        value1 = 6
-        var1 = Variable(value1, 0.6)
-        equation = var1 ** np.log(var1)
-        expected_derivative = 2 * (value1 ** np.log(value1)) * (0.6 * np.log(value1)) / value1
-
-        self.assertEqual(value1 ** np.log(value1), equation.value)
-        self.assertAlmostEqual(expected_derivative, equation.derivative)
-
-    def test_sum_pow_mul_log_cos_and_sinh_scalar(self):
-        value1 = 3
-        value2 = 6
-        var1 = Variable(value1, 0.4)
-        var2 = Variable(value2, 0.88)
-
-        equation = var1 ** np.log(var1) * np.cos(var1) + np.exp(var2) * np.sinh(var2)
-
-        expected_derivative_part1 = ((2 * (value1**np.log(value1)) * (0.4 * np.log(value1)) / value1) * np.cos(value1)) - (value1 ** np.log(value1)* np.sin(value1) * 0.4)
-        expected_derivative_part2 = (np.exp(value2)*np.cosh(value2)*0.88) + (np.sinh(value2)*np.exp(value2)*0.88)
-        expected_derivative = expected_derivative_part1 + expected_derivative_part2
-
-        self.assertEqual(
-            ((value1 ** np.log(value1)) * np.cos(value1)) + (np.exp(value2) * np.sinh(value2)),
-            equation.value
-        )
-        self.assertAlmostEqual(expected_derivative, equation.derivative)
-
-    def test_abs_pow_exp_arctan_sqrt_div_scalar(self):
-        value1 = 9
-        value2 = 12
-        var1 = Variable(value1, 0.4)
-        var2 = Variable(value2, 0.88)
-
-        equation = abs(var1 ** 2 + np.exp(np.arctan(var2))) / np.sqrt(2 * var1 ** 3)
-
-        expected_numerator_value = abs(value1 ** 2 + np.exp(np.arctan(value2)))
-        expected_numerator_derivative = 0.4 * 2 * value1 + (0.88 * (1/(1 + value2 ** 2)) * np.exp(np.arctan(value2)))
-        expected_denominator_value = np.sqrt(2 * value1 ** 3)
-        expected_denominator_derivative = (2 * 0.4 * 3 * value1 ** 2) * (0.5 * (2 * value1 ** 3)**-0.5)
-        expected_derivative = ((expected_numerator_derivative * expected_denominator_value) - (expected_numerator_value * expected_denominator_derivative))/(expected_denominator_value**2)
-
-        self.assertEqual(expected_numerator_value/expected_denominator_value, equation.value)
-        self.assertAlmostEqual(expected_derivative, equation.derivative)
-
+        
 if __name__ == '__main__':
     unittest.main()