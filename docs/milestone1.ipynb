{
 "cells": [
  {
   "cell_type": "code",
   "execution_count": 1,
   "metadata": {},
   "outputs": [],
   "source": [
    "from IPython.display import display, HTML "
   ]
  },
  {
   "cell_type": "markdown",
   "metadata": {
    "cell_id": "00002-beeaf662-2ede-4583-a414-f25e148ac07d",
    "output_cleared": false,
    "tags": []
   },
   "source": [
    "# Introduction \n",
    "\n",
    "Automatic differentiation (AD) is a set of techniques to numerically evaluate the derivative of a function specified by a computer program. In mathematics and computer fields, a large number of numerical methods require derivatives to be calculated(Margossian, 2019). For example, in machine learning, gradient plays an essential role. Neural networks are able to gradually increase accuracy with every training session through the process of gradient descent(Wang, 2019).  In physics, differentiation is needed to quantify the rate of change in the equations of motion. However, for many problems, calculating derivatives analytically is both time consuming and computationally impractical. Automatic differentiation can gives exact answers in constant time(Saroufim, 2019), which is a powerful tool to automate the calculation of derivatives, especially when differentiating complex algorithms and mathematical functions(Margossian, 2019).  \n",
    "\n",
    "In this library, we will describe the mathematical background and concepts in the Background section, explain the software organization, and discuss the implementation of the forward mode of automatic differentiation.\n",
    "\n"
   ]
  },
  {
   "cell_type": "markdown",
   "metadata": {
    "cell_id": "00001-5c4d9fa4-b525-4847-87f0-287a8cc62139",
    "output_cleared": false,
    "tags": []
   },
   "source": [
    "# Background\n",
    "\n",
    "Automatic differentiation assumes that we are working with a differentiable function composed of a finite number of elementary functions and operations with known symbolic derivatives. The table below shows some examples of elementary functions and their respective derivatives:\n",
    "\n",
    "| Elementary Function    | Derivative              |\n",
    "| :--------------------: | :----------------------:|\n",
    "| $x^3$                  | $3 x^{2}$               | \n",
    "| $e^x$                  | $e^x$                   |\n",
    "| $\\sin(x)$              | $\\cos(x)$               |\n",
    "| $\\ln(x)$               | $\\frac{1}{x}$           |\n",
    "\n",
    "Given a list of elementary functions and their corresponding derivatives, the automatic differentiation process involves the evaluations of the derivatives of complex compositions of these elementary functions through repeated applications of the chain rule:\n",
    "\n",
    "$ \\frac{\\partial}{\\partial x}\\left[f_1 \\circ (f_2 \\circ \\ldots (f_{n-1} \\circ f_n)) \\right] = \n",
    "\\frac{\\partial f_1}{\\partial f_2} \\frac{\\partial f_2}{\\partial f_3} \\ldots \\frac{\\partial f_{n-1}}{\\partial f_n}\\frac{\\partial f_n}{\\partial x}$\n",
    "\n",
    "This process can be applied to the evaluation of partial derivatives as well thus allowing for computing derivatives of multivariate and vector-valued functions.\n",
    "\n",
    "## Computational Graph\n",
    "\n",
    "The forward mode automatic differentiation process described above can be visualized in a computational graph, a directed graph with each node corresponding to the result of an elementary operation.\n",
    "\n",
    "For example, consider the simple problem of evaluating the following function and its derivative at $x=2$:\n",
    "$$\n",
    "f(x) = x^3 +2x^2\n",
    "$$\n",
<<<<<<< HEAD
    "The evaluation of this function can be represented by the computational graph below where the numbers in orange are the function values while the numbers in blue are the derivatives evaluated after applying each elementary operation:\n",
    "<img src=\"ex_comp_graph.png\">"
=======
    "The evaluation of this function can be represented by the computational graph below where the numbers in orange are the function values and the numbers in blue are the derivatives evaluated after applying each elementary operation:\n",
    "\n",
    "<img src=\"https://raw.githubusercontent.com/anita76/playground/master/src/ex_comp_graph.png\" width=\"75%\" />"
>>>>>>> 18cb183f
   ]
  },
  {
   "cell_type": "markdown",
   "metadata": {
    "cell_id": "00002-5de4aa89-c8f5-4293-99d9-a8f69d00475b",
    "output_cleared": false,
    "tags": []
   },
   "source": [
    "# How to Use West Coast AD\n",
    "\n",
    "Having installed the package, users can evaluate derivatives of functions written in terms of WestCoastAD variables. For instance, the derivative of $f(x) = x^3+ 2x^2$ can be evaluated as follows:"
   ]
  },
  {
   "cell_type": "code",
   "execution_count": null,
   "metadata": {
    "cell_id": "00003-9843d2cd-dbe0-411e-8488-04cfe04f6352",
    "execution_millis": 237,
    "execution_start": 1603314710130,
    "output_cleared": true,
    "source_hash": null,
    "tags": []
   },
   "outputs": [],
   "source": [
    "# 1) import WestCoastAD module\n",
    "import WestCoastAD as ad\n",
    "# 2) define the variables of your function as WestCoastAD variables \n",
    "#    with the value at which you want to evaluate the derivative and \n",
    "#    a derivative seed value\n",
    "x = ad.Variable(value=2, derivative_seed=1) \n",
    "# 3) define your function in terms of the WestCoastAD variable objects\n",
    "f = x**3 + 2* x**2\n",
    "# 4) access the computed derivative and the value of the function \n",
    "f.value\n",
    "f.derivative"
   ]
  },
  {
   "cell_type": "markdown",
   "metadata": {
    "cell_id": "00003-9920462b-029e-4b6d-8c42-5f8a17f26175",
    "output_cleared": false,
    "tags": []
   },
   "source": [
    "# Software Organization\n",
    "## Directory Structure\n",
    "```bash\n",
    "WestCoastAD/\n",
    "             __init__.py  #Initialize the main package\n",
    "             LICENSE\n",
    "             README.MD\n",
    "             docs/         #Subpackage for package docs\n",
    "                     __init__.py\n",
    "                     docs.ipynb\n",
    "                     ...\n",
    "             \n",
    "             installation/  #Subpackage for install mode\n",
    "                     __init__.py\n",
    "                     setup.py\n",
    "                     ...             \n",
    "             src/  \n",
    "                             forward_mode/  #Subpackage for forward mode\n",
    "                                     __init__.py\n",
    "                                     forward_mode_module.py\n",
    "                                     ...\n",
    "\n",
    "                             extension/  #Subpackage for future extention\n",
    "                                     __init__.py\n",
    "                                     extension_module.py\n",
    "                                     ...\n",
    "             \n",
    "             tests/         #Subpackage for test\n",
    "                             __init__.py\n",
    "                             forward_mode_test/  #Subpackage for forward mode\n",
    "                                     __init__.py\n",
    "                                     forward_mode_test.py                \n",
    "                                     ...\n",
    "\n",
    "                             extension_test/  #test for future extension\n",
    "                                     __init__.py\n",
    "                                     extension_test.py\n",
    "                                     ...\n",
    "             \n",
    "                     ...\n",
    "```\n",
    "## Modules and Basic Functionality\n",
    "\n",
    "#### Docs Module\n",
    "* This module will contain the documentation for the package. The Docs will include the information about the package including the purpose, the organization of the software, how to use the package and how to install the package.\n",
    "\n",
    "#### Setup Module\n",
    "* This module will contain configurations to allow users to install our package. \n",
    "\n",
    "#### Forward Mode Module\n",
    "* This module will have all the code for implementing the forward mode of automatic differentiation. \n",
    "The module will contain a Variable Class that will take the value to be evaluated and the derivative seed value. \n",
    "It will return the derivative of a function that is defined in terms of the variable class.\n",
    "\n",
    "#### Extension Mode Module\n",
    "* The extension mode will contain our future expansion for the AD package.\n",
    "\n",
    "#### Test Modules\n",
    "* This module will contain all the test that will be performed before the build. It will contain unit test and acceptance test. \n",
    "We will use pytest in our package and check our coverage with CodeCov.\n",
    "\n",
    "\n",
    "## Test Suite\n",
    "* As we are using PyScaffold our test will have their own directory and we will utilize pytest to perform our test. \n",
    "Also, we use CodeCov to give us a percentage of code coverage\n",
    "\n",
    "## Travis CI\n",
    "* Travis CI allows the build to be automated so it does not require a constant approval of updates by team members. \n",
    "It requires that all pull request be tested and if all the test is passed it will update the build automatically.  \n",
    "Travis CI also contains a badge that will inform the user if the package is working or if it is down.\n",
    "\n",
    "## CodeCov\n",
    "* CodeCov will inform the how much of the lines in our package are covered by test. \n",
    "This allows us to identify where test need to be added and will help discover possible bugs in the code. \n",
    "CodeCov also contains a badge that will inform the user a percentage of how much of the code is covered by test.\n",
    "\n",
    "## Distribution\n",
    "* For this package, we will use Github to distribute our package. This will require the user to clone our repo and follow our instructions to use the package. We will look into registering with conda-forge and dockerize.\n",
    "\n",
    "## Packaging\n",
    "* We will use the packaging framework PyScaffold as it is a streamlined way to setup our packaging. PyScaffold will setup our folder structure and make the configuration simplified. We will have to update the config once we want to package our library. As per the requirements, we will use the Spinx module to setup our documentation and pytest for the testing.\n",
    "\n",
    "\n"
   ]
  },
  {
   "cell_type": "markdown",
   "metadata": {
    "cell_id": "00005-367bc068-4991-481d-9118-d379e4653924",
    "output_cleared": false,
    "tags": []
   },
   "source": [
    "# Software Implementation"
   ]
  },
  {
   "cell_type": "markdown",
   "metadata": {
    "cell_id": "00006-b22de42d-90cc-452a-b4a5-9be698938663",
    "output_cleared": false,
    "tags": []
   },
   "source": [
    "#### Core Data structures\n",
    "\n",
    "As per our current design, we plan to use the following data structures -\n",
    "\n",
    "1. Numpy arrays\n",
    "\n",
    "These will be used to save the values and derivatives in our Variable class. If the array has length 1, we are dealing with scalar values and if it has a longer length we are dealing with vectors (e.g. when dealing with vector valued functions)\n",
    "\n",
    "2. `Variable` objects\n",
    "\n",
    "`Variable` class can be used to instantiate gradient objects.\n",
    "These objects should be used to express the scalar or vector function to be differentiated. We overload the primitive mathematical operations to evaluate the derivatives in addition to function operation values. This class has the following attributes and methods:\n",
    "\n",
    "\n",
    "| Class Attributes        | Usage         |\n",
    "| ----------------------- |:-------------|\n",
    "| `value`                 | Value of the variable at which the derivative has to be evaluated (an array).|\n",
    "| `derivative_seed`      | Seed value of the derivative for differentation. Defaults to 1 (an array).             |\n",
    "| `derivative`            | Returns the derivative value  (an array)        |\n",
    "\n",
    "<br>\n",
    "\n",
    "| Class Methods           | Usage|\n",
    "| ----------------------- |:-------------|\n",
    "| `mul`                   | Operator overloaded `*` with product rule in differentiation     |\n",
    "| `pow`                   | Operator overloaded `**` with power rule in differentiation. For instance x`**`3 returns 2`*`x`*`2      |\n",
    "| `sqrt`                  | Square root is a special case of pow and therefore can be implemented by calling __pow__ with exponent `1\\2`    |\n",
    "| `sin`                   | evaluates `sin` and `cos` (the derivative of sine function)    |\n",
    "| `cos`                   | evaluates `cos` and its derivative -`sin`    |\n",
    "| `exp`                   | evaluates `exp` and its derivative `exp`  |\n",
    "| `log`                   | evaluates `log` and its derivative `1/arg`     |\n",
    "| `jacobian_matrix`       | Returns the computed jacobian matrix             |\n",
    "| `differentiate`         | Specify the mode (defaulting to forward mode ) and returns the derivative vector/scalar            |\n",
    "\n",
    "\n",
    "Note: other mathematical operations (e.g. summation, division, etc) will have corresponding function definitions as well\n",
    "\n",
    "#### External Dependencies\n",
    "In addition to the built-in libraries, we will use `numpy` package for implementation.\n",
    "\n"
   ]
  },
  {
   "cell_type": "markdown",
   "metadata": {
    "cell_id": "00007-b9bd821f-125c-4f52-8c79-7d2944f5dc5a",
    "output_cleared": false,
    "tags": []
   },
   "source": [
    "# References\n",
    "-  Margossian, C. C. (2019). A review of automatic differentiation and its efficient implementation. Wiley Interdisciplinary Reviews: Data Mining and Knowledge Discovery, 9(4), 1–32. https://doi.org/10.1002/widm.1305\n",
    "\n",
    "- Saroufim, M. (2019, November 13). Automatic Differentiation Step by Step. Retrieved October 15, 2020, from https://marksaroufim.medium.com/automatic-differentiation-step-by-step-24240f97a6e6\n",
    "\n",
    "- Wang, C. (2019, March 3). Automatic Differentiation, Explained. Retrieved October15, 2020,from https://towardsdatascience.com/automatic-differentiation-explained-\tb4ba8e60c2ad\n",
    "\n",
    "- Automatic Differentiation Background. Retrived October 20, 2020, from https://www.mathworks.com/help/deeplearning/ug/deep-learning-with-automatic-differentiation-in-matlab.html"
   ]
  },
  {
   "cell_type": "markdown",
   "metadata": {
    "cell_id": "00008-4fe2d889-942c-4d49-af55-8b17b1c4e883",
    "output_cleared": false,
    "tags": []
   },
   "source": []
  }
 ],
 "metadata": {
  "deepnote_execution_queue": [],
  "deepnote_notebook_id": "5c3e70e6-1603-4167-afb0-30ce30d2cf4a",
  "kernelspec": {
   "display_name": "Python 3",
   "language": "python",
   "name": "python3"
  },
  "language_info": {
   "codemirror_mode": {
    "name": "ipython",
    "version": 3
   },
   "file_extension": ".py",
   "mimetype": "text/x-python",
   "name": "python",
   "nbconvert_exporter": "python",
   "pygments_lexer": "ipython3",
   "version": "3.8.3"
  }
 },
 "nbformat": 4,
 "nbformat_minor": 2
}<|MERGE_RESOLUTION|>--- conflicted
+++ resolved
@@ -59,14 +59,11 @@
     "$$\n",
     "f(x) = x^3 +2x^2\n",
     "$$\n",
-<<<<<<< HEAD
-    "The evaluation of this function can be represented by the computational graph below where the numbers in orange are the function values while the numbers in blue are the derivatives evaluated after applying each elementary operation:\n",
-    "<img src=\"ex_comp_graph.png\">"
-=======
+
     "The evaluation of this function can be represented by the computational graph below where the numbers in orange are the function values and the numbers in blue are the derivatives evaluated after applying each elementary operation:\n",
     "\n",
     "<img src=\"https://raw.githubusercontent.com/anita76/playground/master/src/ex_comp_graph.png\" width=\"75%\" />"
->>>>>>> 18cb183f
+
    ]
   },
   {
